/*
 * Copyright (c) 2008-2009, Motorola, Inc.
 *
 * All rights reserved.
 *
 * Redistribution and use in source and binary forms, with or without
 * modification, are permitted provided that the following conditions are met:
 *
 * - Redistributions of source code must retain the above copyright notice,
 * this list of conditions and the following disclaimer.
 *
 * - Redistributions in binary form must reproduce the above copyright notice,
 * this list of conditions and the following disclaimer in the documentation
 * and/or other materials provided with the distribution.
 *
 * - Neither the name of the Motorola, Inc. nor the names of its contributors
 * may be used to endorse or promote products derived from this software
 * without specific prior written permission.
 *
 * THIS SOFTWARE IS PROVIDED BY THE COPYRIGHT HOLDERS AND CONTRIBUTORS "AS IS"
 * AND ANY EXPRESS OR IMPLIED WARRANTIES, INCLUDING, BUT NOT LIMITED TO, THE
 * IMPLIED WARRANTIES OF MERCHANTABILITY AND FITNESS FOR A PARTICULAR PURPOSE
 * ARE DISCLAIMED. IN NO EVENT SHALL THE COPYRIGHT HOLDER OR CONTRIBUTORS BE
 * LIABLE FOR ANY DIRECT, INDIRECT, INCIDENTAL, SPECIAL, EXEMPLARY, OR
 * CONSEQUENTIAL DAMAGES (INCLUDING, BUT NOT LIMITED TO, PROCUREMENT OF
 * SUBSTITUTE GOODS OR SERVICES; LOSS OF USE, DATA, OR PROFITS; OR BUSINESS
 * INTERRUPTION) HOWEVER CAUSED AND ON ANY THEORY OF LIABILITY, WHETHER IN
 * CONTRACT, STRICT LIABILITY, OR TORT (INCLUDING NEGLIGENCE OR OTHERWISE)
 * ARISING IN ANY WAY OUT OF THE USE OF THIS SOFTWARE, EVEN IF ADVISED OF THE
 * POSSIBILITY OF SUCH DAMAGE.
 */

package com.android.bluetooth.opp;

import com.google.android.collect.Lists;
import javax.btobex.ObexTransport;

import android.app.Service;
import android.bluetooth.BluetoothAdapter;
import android.content.BroadcastReceiver;
import android.content.ContentResolver;
import android.content.ContentValues;
import android.content.Context;
import android.content.Intent;
import android.content.IntentFilter;
import android.database.CharArrayBuffer;
import android.database.ContentObserver;
import android.database.Cursor;
import android.database.CursorWindowAllocationException;
import android.database.sqlite.SQLiteException;
import android.media.MediaScannerConnection;
import android.media.MediaScannerConnection.MediaScannerConnectionClient;
import android.net.Uri;
import android.os.Handler;
import android.os.IBinder;
import android.os.Message;
import android.os.PowerManager;
import java.io.File;
import android.util.Log;
import android.os.Process;

import java.io.FileNotFoundException;
import java.io.IOException;
import java.io.InputStream;
import java.util.ArrayList;

/**
 * Performs the background Bluetooth OPP transfer. It also starts thread to
 * accept incoming OPP connection.
 */

public class BluetoothOppService extends Service {
    private static final boolean D = Constants.DEBUG;
    private static boolean V;

    private boolean userAccepted = false;

    private class BluetoothShareContentObserver extends ContentObserver {

        public BluetoothShareContentObserver() {
            super(new Handler());
        }

        @Override
        public void onChange(boolean selfChange) {
            if (V) Log.v(TAG, "ContentObserver received notification");
            updateFromProvider();
        }
    }

    private static final String TAG = "BtOppService";

    /** Observer to get notified when the content observer's data changes */
    private BluetoothShareContentObserver mObserver;

    /** Class to handle Notification Manager updates */
    private BluetoothOppNotification mNotifier;

    private UpdateThread mUpdateThread;

    private ArrayList<BluetoothOppShareInfo> mShares;

    private ArrayList<BluetoothOppBatch> mBatchs;

    private BluetoothOppTransfer mTransfer;

    private BluetoothOppTransfer mServerTransfer;

    private int mBatchId;

    /**
     * Array used when extracting strings from content provider
     */
    private CharArrayBuffer mOldChars;

    /**
     * Array used when extracting strings from content provider
     */
    private CharArrayBuffer mNewChars;

    private BluetoothAdapter mAdapter;

    private PowerManager mPowerManager;

    private BluetoothOppL2capListener mL2capSocketListener;

    private BluetoothOppRfcommListener mRfcommSocketListener;

    private boolean mListenStarted = false;

    private boolean mMediaScanInProgress;

    private int mIncomingRetries = 0;

    private ObexTransport mPendingConnection = null;

    /*
     * TODO No support for queue incoming from multiple devices.
     * Make an array list of server session to support receiving queue from
     * multiple devices
     */
    private BluetoothOppObexServerSession mServerSession;

    @Override
    public IBinder onBind(Intent arg0) {
        throw new UnsupportedOperationException("Cannot bind to Bluetooth OPP Service");
    }

    @Override
    public void onCreate() {
        super.onCreate();
        if (V) Log.v(TAG, "Service onCreate");
        mAdapter = BluetoothAdapter.getDefaultAdapter();
        mL2capSocketListener = new BluetoothOppL2capListener(mAdapter);
        mRfcommSocketListener = new BluetoothOppRfcommListener(mAdapter);

        mShares = Lists.newArrayList();
        mBatchs = Lists.newArrayList();
        mObserver = new BluetoothShareContentObserver();
        getContentResolver().registerContentObserver(BluetoothShare.CONTENT_URI, true, mObserver);
        mBatchId = 1;
        mNotifier = new BluetoothOppNotification(this);
        mNotifier.mNotificationMgr.cancelAll();

        final ContentResolver contentResolver = getContentResolver();
        new Thread("trimDatabase") {
            public void run() {
                synchronized (BluetoothOppService.this) {
                    trimDatabase(contentResolver);
                }
            }
        }.start();

        IntentFilter filter = new IntentFilter(BluetoothAdapter.ACTION_STATE_CHANGED);
        registerReceiver(mBluetoothReceiver, filter);

        synchronized (BluetoothOppService.this) {
            if (mAdapter == null) {
                Log.w(TAG, "Local BT device is not enabled");
            } else {
                startListener();
            }
        }
        if (V) {
            BluetoothOppPreference mPreference = BluetoothOppPreference.getInstance(this);
            if (mPreference != null) mPreference.dump();
        }
        updateFromProvider();
    }

    @Override
    public int onStartCommand(Intent intent, int flags, int startId) {
        if (V) Log.v(TAG, "Service onStartCommand");
        //int retCode = super.onStartCommand(intent, flags, startId);
        //if (retCode == START_STICKY) {
            if (mAdapter == null) {
                Log.w(TAG, "Local BT device is not enabled");
            } else {
                startListener();
            }
            updateFromProvider();
        //}
        return START_NOT_STICKY;
    }

    private void startListener() {
        V = Log.isLoggable(Constants.TAG, Log.VERBOSE) ? true : false;
        if (V) Log.v(TAG, "startListener");
        if (!mListenStarted) {
            if (mAdapter.isEnabled()) {
                if (V) Log.v(TAG, "Starting RfcommListener");
                mHandler.sendMessage(mHandler.obtainMessage(START_LISTENER));
                mListenStarted = true;
            }
        }
    }

    private static final int START_LISTENER = 1;

    private static final int MEDIA_SCANNED = 2;

    private static final int MEDIA_SCANNED_FAILED = 3;

    private static final int MSG_INCOMING_CONNECTION_RETRY = 4;

    private static final int STOP_LISTENER = 200;

    /*
     * Handler for cleaning up Pre Transfer conditons
     */
    private Handler mPreTransferHandler = new Handler() {
        @Override
        public void handleMessage(Message msg) {
            switch (msg.what) {
                case BluetoothOppObexServerSession.CLOSE_SERVER_SESSION:
                    if ((mServerSession != null) && (mServerTransfer == null)) {
                        if (V) Log.v(TAG, "Server session cleanup");
                        mServerSession.stop();
                        mServerSession = null;
                    }
                    break;
            }
        }
    };

    private Handler mHandler = new Handler() {
        @Override
        public void handleMessage(Message msg) {
            switch (msg.what) {
                case STOP_LISTENER:
                    //mSocketListener.stop();
                    if(mRfcommSocketListener != null) {
                        mRfcommSocketListener.stop();
                    }
                    if(mL2capSocketListener != null) {
                        mL2capSocketListener.stop();
                    }
                    mListenStarted = false;
                    //Stop Active INBOUND Transfer
                    if(mServerTransfer != null){
                       mServerTransfer.onBatchCanceled();
                       mServerTransfer =null;
                    }
                    //Stop Active OUTBOUND Transfer
                    if(mTransfer != null){
                       mTransfer.onBatchCanceled();
                       mTransfer =null;
                    }
                    synchronized (BluetoothOppService.this) {
                        if (mUpdateThread == null) {
                            stopSelf();
                        }
                    }
                    break;
                case START_LISTENER:
                    if (mAdapter.isEnabled()) {
                        startSocketListener();
                    }
                    break;
                case MEDIA_SCANNED:
                    if (V) Log.v(TAG, "Update mInfo.id " + msg.arg1 + " for data uri= "
                                + msg.obj.toString());
                    ContentValues updateValues = new ContentValues();
                    Uri contentUri = Uri.parse(BluetoothShare.CONTENT_URI + "/" + msg.arg1);
                    updateValues.put(Constants.MEDIA_SCANNED, Constants.MEDIA_SCANNED_SCANNED_OK);
                    updateValues.put(BluetoothShare.URI, msg.obj.toString()); // update
                    updateValues.put(BluetoothShare.MIMETYPE, getContentResolver().getType(
                            Uri.parse(msg.obj.toString())));
                    getContentResolver().update(contentUri, updateValues, null, null);
                    synchronized (BluetoothOppService.this) {
                        mMediaScanInProgress = false;
                    }
                    break;
                case MEDIA_SCANNED_FAILED:
                    Log.v(TAG, "Update mInfo.id " + msg.arg1 + " for MEDIA_SCANNED_FAILED");
                    ContentValues updateValues1 = new ContentValues();
                    Uri contentUri1 = Uri.parse(BluetoothShare.CONTENT_URI + "/" + msg.arg1);
                    updateValues1.put(Constants.MEDIA_SCANNED,
                            Constants.MEDIA_SCANNED_SCANNED_FAILED);
                    getContentResolver().update(contentUri1, updateValues1, null, null);
                    synchronized (BluetoothOppService.this) {
                        mMediaScanInProgress = false;
                    }
                    break;
                case BluetoothOppRfcommListener.MSG_INCOMING_BTOPP_CONNECTION:
                    if (D) Log.d(TAG, "Get incoming connection mBatchSz: "+ mBatchs.size());
                    ObexTransport transport = (ObexTransport)msg.obj;
                    if(mServerTransfer == null){
                         Log.d(TAG, "mServerTranser is NULL");
                    }
                    /*
                     * Strategy for incoming connections:
                     * 1. If there is no active connection, no on-hold connection, start it
                     * 2. If there is active connection, hold it for 20 seconds(1 seconds * 20 times)
                     * 3. If there is on-hold connection, reject directly
                     */
                    if ((mServerSession == null) && (mPendingConnection == null)) {
                        Log.i(TAG, "Start Obex Server");
                        createServerSession(transport);
                    } else {
                        if (mPendingConnection != null) {
                            Log.w(TAG, "OPP busy! Reject connection");
                            try {
                                transport.close();
                            } catch (IOException e) {
                                Log.e(TAG, "close tranport error");
                            }
                        } else if (Constants.USE_TCP_DEBUG && !Constants.USE_TCP_SIMPLE_SERVER) {
                            Log.i(TAG, "Start Obex Server in TCP DEBUG mode");
                            createServerSession(transport);
                        } else {
                            Log.i(TAG, "OPP busy! Retry after 1 second");
                            mIncomingRetries = mIncomingRetries + 1;
                            mPendingConnection = transport;
                            Message msg1 = Message.obtain(mHandler);
                            msg1.what = MSG_INCOMING_CONNECTION_RETRY;
                            mHandler.sendMessageDelayed(msg1, 1000);
                        }
                    }
                    break;
                case MSG_INCOMING_CONNECTION_RETRY:
                    if (mServerSession == null) {
                        Log.i(TAG, "Start Obex Server");
                        createServerSession(mPendingConnection);
                        mIncomingRetries = 0;
                        mPendingConnection = null;
                    } else {
                        if (mIncomingRetries == 20) {
                            Log.w(TAG, "Retried 20 seconds, reject connection");
                            try {
                                mPendingConnection.close();
                            } catch (IOException e) {
                                Log.e(TAG, "close tranport error");
                            }
                            mIncomingRetries = 0;
                            mPendingConnection = null;
                        } else {
                            Log.i(TAG, "OPP busy! Retry after 1 second");
                            mIncomingRetries = mIncomingRetries + 1;
                            Message msg2 = Message.obtain(mHandler);
                            msg2.what = MSG_INCOMING_CONNECTION_RETRY;
                            mHandler.sendMessageDelayed(msg2, 1000);
                        }
                    }
                    break;
            }
        }
    };

    private void startSocketListener() {

        if (V) Log.v(TAG, "start RFCOMM and L2CAP listeners");
        mRfcommSocketListener.start(mHandler);
        mL2capSocketListener.start(mHandler);
        if (V) Log.d(TAG, "RFCOMM and L2CAP listeners started");
    }

    @Override
    public void onDestroy() {
        if (V) Log.v(TAG, "Service onDestroy");
        super.onDestroy();
        getContentResolver().unregisterContentObserver(mObserver);
        unregisterReceiver(mBluetoothReceiver);
        mRfcommSocketListener.stop();
        mL2capSocketListener.stop();

        if(mBatchs != null) {
            mBatchs.clear();
        }
        if(mShares != null) {
            mShares.clear();
        }
        if(mHandler != null) {
            mHandler.removeCallbacksAndMessages(null);
        }
    }

    /* suppose we auto accept an incoming OPUSH connection */
    private void createServerSession(ObexTransport transport) {
        mServerSession = new BluetoothOppObexServerSession(this, transport);
        mServerSession.preStart(mPreTransferHandler);
        if (D) Log.d(TAG, "Get ServerSession " + mServerSession.toString()
                    + " for incoming connection" + transport.toString());
    }

    private final BroadcastReceiver mBluetoothReceiver = new BroadcastReceiver() {
        @Override
        public void onReceive(Context context, Intent intent) {
            String action = intent.getAction();

            if (action.equals(BluetoothAdapter.ACTION_STATE_CHANGED)) {
                switch (intent.getIntExtra(BluetoothAdapter.EXTRA_STATE, BluetoothAdapter.ERROR)) {
                    case BluetoothAdapter.STATE_ON:
                        if (V) Log.v(TAG,
                                    "Receiver BLUETOOTH_STATE_CHANGED_ACTION, BLUETOOTH_STATE_ON");
                        startSocketListener();
                        break;
                    case BluetoothAdapter.STATE_TURNING_OFF:
                        if (V) Log.v(TAG, "Receiver DISABLED_ACTION ");

                        if (mUpdateThread != null) {
                            try {
                                mUpdateThread.interrupt();
                                mUpdateThread.join();
                                mUpdateThread = null;
                            } catch (InterruptedException ie) {
                                Log.e(TAG, "OPPService Thread join interrupted");
                            }
                        }

                        mNotifier.btOffNotification();
                        //FIX: Don't block main thread
                        /*
                        mSocketListener.stop();
                        mListenStarted = false;
                        synchronized (BluetoothOppService.this) {
                            if (mUpdateThread == null) {
                                stopSelf();
                            }
                        }
                        */
                        mHandler.sendMessage(mHandler.obtainMessage(STOP_LISTENER));

                        break;
                }
            }
        }
    };

    private void updateFromProvider() {
        synchronized (BluetoothOppService.this) {
            if ((mUpdateThread == null) && (mAdapter != null)
                && mAdapter.isEnabled()) {
                if (V) Log.v(TAG, "Starting a new thread");
                mPowerManager = (PowerManager)this.getSystemService(Context.POWER_SERVICE);
                mUpdateThread = new UpdateThread();
                mUpdateThread.start();
            }
        }
    }

    private class UpdateThread extends Thread {
        public UpdateThread() {
            super("Bluetooth Share Service");
        }

        @Override
        public void run() {
            Process.setThreadPriority(Process.THREAD_PRIORITY_BACKGROUND);

            boolean keepService = false;
            do {
                synchronized (BluetoothOppService.this) {
                    if (mUpdateThread != this) {
                        throw new IllegalStateException(
                                "multiple UpdateThreads in BluetoothOppService");
                    }
                    if (V) Log.v(TAG, "keepUpdateThread is " + keepService + " sListenStarted is "
                            + mListenStarted);
                }
                Cursor cursor;
                try {
                    cursor = getContentResolver().query(BluetoothShare.CONTENT_URI, null, null,
                            null, BluetoothShare._ID);
                } catch (SQLiteException e) {
                    cursor = null;
                    Log.e(TAG, "SQLite exception: " + e);
                }

                if (cursor == null) {
                    return;
                }

                cursor.moveToFirst();

                int arrayPos = 0;

                keepService = false;
                boolean isAfterLast = cursor.isAfterLast();

                int idColumn;
                try {
                    idColumn = cursor.getColumnIndexOrThrow(BluetoothShare._ID);
                } catch (IllegalArgumentException e) {
                    cursor.close();
                    cursor = null;
                    Log.e (TAG, "Invalid share ID");
                    return;
                }
                /*
                 * Walk the cursor and the local array to keep them in sync. The
                 * key to the algorithm is that the ids are unique and sorted
                 * both in the cursor and in the array, so that they can be
                 * processed in order in both sources at the same time: at each
                 * step, both sources point to the lowest id that hasn't been
                 * processed from that source, and the algorithm processes the
                 * lowest id from those two possibilities. At each step: -If the
                 * array contains an entry that's not in the cursor, remove the
                 * entry, move to next entry in the array. -If the array
                 * contains an entry that's in the cursor, nothing to do, move
                 * to next cursor row and next array entry. -If the cursor
                 * contains an entry that's not in the array, insert a new entry
                 * in the array, move to next cursor row and next array entry.
                 */
                while (!isAfterLast || arrayPos < mShares.size()) {
                    if (isAfterLast) {
                        // We're beyond the end of the cursor but there's still
                        // some
                        // stuff in the local array, which can only be junk
                        if (mShares.size() != 0)
                            if (V) Log.v(TAG, "Array update: trimming " +
                                mShares.get(arrayPos).mId + " @ " + arrayPos);

                        if (shouldScanFile(arrayPos)) {
                            scanFile(null, arrayPos);
                        }
                        deleteShare(arrayPos); // this advances in the array
                    } else {
                        int id = cursor.getInt(idColumn);

                        if (arrayPos == mShares.size()) {
                            insertShare(cursor, arrayPos);
                            if (V) Log.v(TAG, "Array update: inserting " + id + " @ " + arrayPos);
                            if (shouldScanFile(arrayPos) && (!scanFile(cursor, arrayPos))) {
                                keepService = true;
                            }
                            if (visibleNotification(arrayPos)) {
                                keepService = true;
                            }
                            if (needAction(arrayPos)) {
                                keepService = true;
                            }

                            ++arrayPos;
                            cursor.moveToNext();
                            isAfterLast = cursor.isAfterLast();
                        } else {
                            int arrayId = 0;
                            if (mShares.size() != 0)
                                arrayId = mShares.get(arrayPos).mId;

                            if (arrayId < id) {
                                if (V) Log.v(TAG, "Array update: removing " + arrayId + " @ "
                                            + arrayPos);
                                if (shouldScanFile(arrayPos)) {
                                    scanFile(null, arrayPos);
                                }
                                deleteShare(arrayPos);
                            } else if (arrayId == id) {
                                // This cursor row already exists in the stored
                                // array
                                if(V) Log.v(TAG," Calling Updateshare arraypos " + arrayPos);
                                updateShare(cursor, arrayPos, userAccepted);
                                if (shouldScanFile(arrayPos) && (!scanFile(cursor, arrayPos))) {
                                    keepService = true;
                                }
                                if (visibleNotification(arrayPos)) {
                                    keepService = true;
                                }
                                if (needAction(arrayPos)) {
                                    keepService = true;
                                }

                                ++arrayPos;
                                cursor.moveToNext();
                                isAfterLast = cursor.isAfterLast();
                            } else {
                                // This cursor entry didn't exist in the stored
                                // array
                                if (V) Log.v(TAG, "Array update: appending " + id + " @ " + arrayPos);
                                insertShare(cursor, arrayPos);

                                if (shouldScanFile(arrayPos) && (!scanFile(cursor, arrayPos))) {
                                    keepService = true;
                                }
                                if (visibleNotification(arrayPos)) {
                                    keepService = true;
                                }
                                if (needAction(arrayPos)) {
                                    keepService = true;
                                }
                                ++arrayPos;
                                cursor.moveToNext();
                                isAfterLast = cursor.isAfterLast();
                            }
                        }
                    }
                }

                mNotifier.updateNotification();

                cursor.close();
                cursor = null;

                if (V) {
                    if (mServerSession != null) {
                        Log.v(TAG, "Server Session is active");
                    } else {
                        Log.v(TAG, "No active Server Session");
                    }

                    if (mTransfer != null) {
                        Log.v(TAG, "Client Session is active");
                    } else {
                        Log.v(TAG, "No active Client Session");
                    }
                }

                try {
                    if (((mServerSession != null) || (mTransfer != null))
                            && mPowerManager.isScreenOn()) {
                        Thread.sleep(BluetoothShare.UI_UPDATE_INTERVAL);
                    }
                } catch (InterruptedException e) {
                    if (V) Log.v(TAG, "OppService Thread sleep is interrupted (1), exiting");
                    return;
                }
            } while (mPowerManager.isScreenOn() && ((mServerSession != null) || (mTransfer != null)));

            synchronized (BluetoothOppService.this) {
                mUpdateThread = null;
                if (!keepService && !mListenStarted) {
                    if (V) Log.v(TAG, "Need to stop self");
                    stopSelf();
                }
                if (V) Log.v(TAG, "***returning from updatethread***");
            }
        }

    }

    private BluetoothOppTransfer insertShareWithOngoingBatch(BluetoothOppTransfer transfer,
                        BluetoothOppBatch batch, int arrayPos, BluetoothOppObexSession session) {
        if(transfer == null) {
            transfer = new BluetoothOppTransfer(this, mPowerManager, batch, session);
            if (transfer != null) {
                transfer.start();
            } else {
                Log.e(TAG, "Unexpected error! mTransfer is null");
                mBatchs.remove(batch);
                mBatchId--;
                mShares.remove(arrayPos);
            }
        }
        return transfer;
    }

    private void insertShare(Cursor cursor, int arrayPos) {
        String uriString = cursor.getString(cursor.getColumnIndexOrThrow(BluetoothShare.URI));
        Uri uri;
        if (uriString != null) {
            uri = Uri.parse(uriString);
            Log.d(TAG, "insertShare parsed URI: " + uri);
        } else {
            uri = null;
            Log.e(TAG, "insertShare found null URI at cursor!");
        }
        BluetoothOppShareInfo info = new BluetoothOppShareInfo(
                cursor.getInt(cursor.getColumnIndexOrThrow(BluetoothShare._ID)),
                uri,
                cursor.getString(cursor.getColumnIndexOrThrow(BluetoothShare.FILENAME_HINT)),
                cursor.getString(cursor.getColumnIndexOrThrow(BluetoothShare._DATA)),
                cursor.getString(cursor.getColumnIndexOrThrow(BluetoothShare.MIMETYPE)),
                cursor.getInt(cursor.getColumnIndexOrThrow(BluetoothShare.DIRECTION)),
                cursor.getString(cursor.getColumnIndexOrThrow(BluetoothShare.DESTINATION)),
                cursor.getInt(cursor.getColumnIndexOrThrow(BluetoothShare.VISIBILITY)),
                cursor.getInt(cursor.getColumnIndexOrThrow(BluetoothShare.USER_CONFIRMATION)),
                cursor.getInt(cursor.getColumnIndexOrThrow(BluetoothShare.STATUS)),
                cursor.getLong(cursor.getColumnIndexOrThrow(BluetoothShare.TOTAL_BYTES)),
                cursor.getLong(cursor.getColumnIndexOrThrow(BluetoothShare.CURRENT_BYTES)),
                cursor.getLong(cursor.getColumnIndexOrThrow(BluetoothShare.TIMESTAMP)),
                cursor.getInt(cursor.getColumnIndexOrThrow(Constants.MEDIA_SCANNED)) != Constants.MEDIA_SCANNED_NOT_SCANNED);

        if (V) {
            Log.v(TAG, "Service adding new entry");
            Log.v(TAG, "ID      : " + info.mId);
            // Log.v(TAG, "URI     : " + ((info.mUri != null) ? "yes" : "no"));
            Log.v(TAG, "URI     : " + info.mUri);
            Log.v(TAG, "HINT    : " + info.mHint);
            Log.v(TAG, "FILENAME: " + info.mFilename);
            Log.v(TAG, "MIMETYPE: " + info.mMimetype);
            Log.v(TAG, "DIRECTION: " + info.mDirection);
            Log.v(TAG, "DESTINAT: " + info.mDestination);
            Log.v(TAG, "VISIBILI: " + info.mVisibility);
            Log.v(TAG, "CONFIRM : " + info.mConfirm);
            Log.v(TAG, "STATUS  : " + info.mStatus);
            Log.v(TAG, "TOTAL   : " + info.mTotalBytes);
            Log.v(TAG, "CURRENT : " + info.mCurrentBytes);
            Log.v(TAG, "TIMESTAMP : " + info.mTimestamp);
            Log.v(TAG, "SCANNED : " + info.mMediaScanned);
        }

        mShares.add(arrayPos, info);
        /* Mark the info as failed if it's in invalid status */
        if (info.isObsolete()) {
            Constants.updateShareStatus(this, info.mId, BluetoothShare.STATUS_UNKNOWN_ERROR);
        }
        /*
         * Add info into a batch. The logic is
         * 1) Only add valid and readyToStart info
         * 2) If there is no batch, create a batch and insert this transfer into batch,
         * then run the batch
         * 3) If there is existing batch and timestamp match, insert transfer into batch
         * 4) If there is existing batch and timestamp does not match, create a new batch and
         * put in queue
         */

        if (info.isReadyToStart()) {
            if (info.mDirection == BluetoothShare.DIRECTION_OUTBOUND) {
                /* check if the file exists */
                BluetoothOppSendFileInfo sendFileInfo = BluetoothOppUtility.getSendFileInfo(
                        info.mUri);
                if (sendFileInfo == null || sendFileInfo.mInputStream == null) {
                    Log.e(TAG, "Can't open file for OUTBOUND info " + info.mId);
                    Constants.updateShareStatus(this, info.mId, BluetoothShare.STATUS_BAD_REQUEST);
                    BluetoothOppUtility.closeSendFileInfo(info.mUri);
                    return;
                }
            }
            if (mBatchs.size() == 0) {
                BluetoothOppBatch newBatch = new BluetoothOppBatch(this, info);
                newBatch.mId = mBatchId;
                mBatchId++;
                mBatchs.add(newBatch);
                if (info.mDirection == BluetoothShare.DIRECTION_OUTBOUND) {
                    if (V) Log.v(TAG, "Service create new Batch " + newBatch.mId
                                + " for OUTBOUND info " + info.mId);
                    mTransfer = new BluetoothOppTransfer(this, mPowerManager, newBatch);
                } else if (info.mDirection == BluetoothShare.DIRECTION_INBOUND) {
                    if (V) Log.v(TAG, "Service create new Batch " + newBatch.mId
                                + " for INBOUND info " + info.mId);
                    mServerTransfer = new BluetoothOppTransfer(this, mPowerManager, newBatch,
                            mServerSession);
                }

                if (info.mDirection == BluetoothShare.DIRECTION_OUTBOUND && mTransfer != null) {
                    if (V) Log.v(TAG, "Service start transfer new Batch " + newBatch.mId
                                + " for info " + info.mId);
                    mTransfer.start();
                } else if (info.mDirection == BluetoothShare.DIRECTION_INBOUND
                        && mServerTransfer != null) {
                    if (V) Log.v(TAG, "Service start server transfer new Batch " + newBatch.mId
                                + " for info " + info.mId);
                    mServerTransfer.start();
                }

            } else {
                int i = findBatchWithTimeStamp(info.mTimestamp);
                if (i != -1) {
                    if (V) Log.v(TAG, "Service add info " + info.mId + " to existing batch "
                                + mBatchs.get(i).mId);
                    if (V) Log.v(TAG," Batch Status   " + info.mStatus);
                    mBatchs.get(i).addShare(info);
                } else {
                    // There is ongoing batch
                    BluetoothOppBatch newBatch = new BluetoothOppBatch(this, info);
                    newBatch.mId = mBatchId;
                    mBatchId++;
                    if (V) Log.v(TAG, "mBatchs.add(newBatch) start!!");
                    mBatchs.add(newBatch);
                    if (V) Log.v(TAG, "Service add new Batch " + newBatch.mId + " for info " +
                            info.mId);
                    if (info.mDirection == BluetoothShare.DIRECTION_OUTBOUND) {
                        mTransfer = insertShareWithOngoingBatch(mTransfer, newBatch, arrayPos,
                            null);
                    } else if (info.mDirection == BluetoothShare.DIRECTION_INBOUND) {
                        mServerTransfer = insertShareWithOngoingBatch(mServerTransfer, newBatch,
                            arrayPos, mServerSession);
                    }

                    if (Constants.USE_TCP_DEBUG && !Constants.USE_TCP_SIMPLE_SERVER) {
                        // only allow  concurrent serverTransfer in debug mode
                        if (info.mDirection == BluetoothShare.DIRECTION_INBOUND) {
                            if (V) Log.v(TAG, "TCP_DEBUG start server transfer new Batch " +
                                    newBatch.mId + " for info " + info.mId);
                            mServerTransfer = new BluetoothOppTransfer(this, mPowerManager,
                                    newBatch, mServerSession);
                            mServerTransfer.start();
                        }
                    }
                }
            }
        }
    }

    private void updateShare(Cursor cursor, int arrayPos, boolean userAccepted) {
        BluetoothOppShareInfo info = mShares.get(arrayPos);
        int statusColumn = cursor.getColumnIndexOrThrow(BluetoothShare.STATUS);

        info.mId = cursor.getInt(cursor.getColumnIndexOrThrow(BluetoothShare._ID));
        if (info.mUri != null) {
            info.mUri = Uri.parse(stringFromCursor(info.mUri.toString(), cursor,
                    BluetoothShare.URI));
        } else {
            Log.w(TAG, "updateShare() called for ID " + info.mId + " with null URI");
        }
        info.mHint = stringFromCursor(info.mHint, cursor, BluetoothShare.FILENAME_HINT);
        info.mFilename = stringFromCursor(info.mFilename, cursor, BluetoothShare._DATA);
        info.mMimetype = stringFromCursor(info.mMimetype, cursor, BluetoothShare.MIMETYPE);
        info.mDirection = cursor.getInt(cursor.getColumnIndexOrThrow(BluetoothShare.DIRECTION));
        info.mDestination = stringFromCursor(info.mDestination, cursor, BluetoothShare.DESTINATION);
        int newVisibility = cursor.getInt(cursor.getColumnIndexOrThrow(BluetoothShare.VISIBILITY));

        boolean confirmUpdated = false;
        int newConfirm = cursor.getInt(cursor
                .getColumnIndexOrThrow(BluetoothShare.USER_CONFIRMATION));

        if (info.mVisibility == BluetoothShare.VISIBILITY_VISIBLE
                && newVisibility != BluetoothShare.VISIBILITY_VISIBLE
                && (BluetoothShare.isStatusCompleted(info.mStatus) || newConfirm == BluetoothShare.USER_CONFIRMATION_PENDING)) {
            mNotifier.mNotificationMgr.cancel(info.mId);
        }

        info.mVisibility = newVisibility;

        if (info.mConfirm == BluetoothShare.USER_CONFIRMATION_PENDING
                && newConfirm != BluetoothShare.USER_CONFIRMATION_PENDING) {
            confirmUpdated = true;
        }
        info.mConfirm = newConfirm;
        int newStatus = cursor.getInt(statusColumn);
        int oldStatus = info.mStatus;
        if (BluetoothShare.isStatusCompleted(info.mStatus)) {
            mNotifier.mNotificationMgr.cancel(info.mId);
        }

        if (V) Log.v(TAG," UpdateShare: oldStatus = " + oldStatus + " newStatus = " + newStatus);
        info.mStatus = newStatus;
        info.mTotalBytes = cursor.getLong(cursor.getColumnIndexOrThrow(BluetoothShare.TOTAL_BYTES));
        info.mCurrentBytes = cursor.getLong(cursor
                .getColumnIndexOrThrow(BluetoothShare.CURRENT_BYTES));
        info.mTimestamp = cursor.getLong(cursor.getColumnIndexOrThrow(BluetoothShare.TIMESTAMP));
        info.mMediaScanned = (cursor.getInt(cursor.getColumnIndexOrThrow(Constants.MEDIA_SCANNED)) != Constants.MEDIA_SCANNED_NOT_SCANNED);

        if (confirmUpdated) {
            if (V) Log.v(TAG, "Service handle info " + info.mId + " confirmation updated");
            /* Inbounds transfer user confirmation status changed, update the session server */
            int i = findBatchWithTimeStamp(info.mTimestamp);
            if (i != -1) {
                BluetoothOppBatch batch = mBatchs.get(i);
                if (mServerTransfer != null && batch.mId == mServerTransfer.getBatchId()) {
                    mServerTransfer.confirmStatusChanged();
                } //TODO need to think about else
            }
        }
        int i = findBatchWithTimeStamp(info.mTimestamp);
        if (i != -1) {
            BluetoothOppBatch batch = mBatchs.get(i);
            if (batch.mStatus == Constants.BATCH_STATUS_FINISHED
                    || batch.mStatus == Constants.BATCH_STATUS_FAILED) {
                if (V) Log.v(TAG, "Batch " + batch.mId + " is finished");
                if (batch.mDirection == BluetoothShare.DIRECTION_OUTBOUND) {
                    if (mTransfer == null) {
                        Log.e(TAG, "Unexpected error! mTransfer is null");
                    } else if (batch.mId == mTransfer.getBatchId()) {
                        mTransfer.stop();
                    } else {
                        Log.e(TAG, "Unexpected error! batch id " + batch.mId
                                + " doesn't match mTransfer id " + mTransfer.getBatchId());
                    }
                    mTransfer = null;
                } else {
                    if (mServerTransfer == null) {
                        Log.e(TAG, "Unexpected error! mServerTransfer is null");
                    } else if (batch.mId == mServerTransfer.getBatchId()) {
                        if(V) Log.v(TAG," Stopping Inbound Transfer ");
                        mServerTransfer.stop();
                    } else {
                        Log.e(TAG, "Unexpected error! batch id " + batch.mId
                                + " doesn't match mServerTransfer id "
                                + mServerTransfer.getBatchId());
                    }
                    mServerTransfer = null;
                    mServerSession = null;
                }
                removeBatch(batch);
            }
        }
    }

    /**
     * Removes the local copy of the info about a share.
     */
    private void deleteShare(int arrayPos) {
        BluetoothOppShareInfo info = mShares.get(arrayPos);

        /*
         * Delete arrayPos from a batch. The logic is
         * 1) Search existing batch for the info
         * 2) cancel the batch
         * 3) If the batch become empty delete the batch
         */
        int i = findBatchWithTimeStamp(info.mTimestamp);
        if (i != -1) {
            BluetoothOppBatch batch = mBatchs.get(i);
            if (batch.hasShare(info)) {
                if (V) Log.v(TAG, "Service cancel batch for share " + info.mId);
                batch.cancelBatch();
            }

            /* Server/Client transfer cleanup */
            if ((batch.mDirection == BluetoothShare.DIRECTION_OUTBOUND)
                    && (mTransfer != null)) {
                if (V) Log.v(TAG, "Stop Client Transfer");
                mTransfer.stop();
                mTransfer = null;
            } else if ((batch.mDirection == BluetoothShare.DIRECTION_INBOUND)
                    && (mServerTransfer != null)) {
                if (V) Log.v(TAG, "Stop Server Transfer");
                mServerTransfer.stop();
                mServerTransfer = null;
                mServerSession = null;
            }

            if (batch.isEmpty()) {
                if (V) Log.v(TAG, "Service remove batch  " + batch.mId);
                removeBatch(batch);
            }
        }
        mShares.remove(arrayPos);
    }

    private String stringFromCursor(String old, Cursor cursor, String column) {
        int index = cursor.getColumnIndexOrThrow(column);
        if (old == null) {
            return cursor.getString(index);
        }
        if (mNewChars == null) {
            mNewChars = new CharArrayBuffer(128);
        }
        cursor.copyStringToBuffer(index, mNewChars);
        int length = mNewChars.sizeCopied;
        if (length != old.length()) {
            return cursor.getString(index);
        }
        if (mOldChars == null || mOldChars.sizeCopied < length) {
            mOldChars = new CharArrayBuffer(length);
        }
        char[] oldArray = mOldChars.data;
        char[] newArray = mNewChars.data;
        old.getChars(0, length, oldArray, 0);
        for (int i = length - 1; i >= 0; --i) {
            if (oldArray[i] != newArray[i]) {
                return new String(newArray, 0, length);
            }
        }
        return old;
    }

    private int findBatchWithTimeStamp(long timestamp) {
        for (int i = mBatchs.size() - 1; i >= 0; i--) {
            if (mBatchs.get(i).mTimestamp == timestamp) {
                return i;
            }
        }
        return -1;
    }

    private void removeBatch(BluetoothOppBatch batch) {
        if (V) Log.v(TAG, "Remove batch " + batch.mId);
        mBatchs.remove(batch);
        mBatchId--;
        BluetoothOppBatch nextBatch;
        if (mBatchs.size() > 0) {
            for (int i = 0; i < mBatchs.size(); i++) {
                nextBatch = mBatchs.get(i);
                if (V) Log.v(TAG, "Batch Status= " + nextBatch.mStatus);
                if (nextBatch.mStatus == Constants.BATCH_STATUS_PENDING) {
                    // just finish a transfer, start pending outbound transfer
                    if (nextBatch.mDirection == BluetoothShare.DIRECTION_OUTBOUND
                            && mTransfer == null) {
                        if (V) Log.v(TAG, "Start pending outbound batch " + nextBatch.mId);
                        mTransfer = new BluetoothOppTransfer(this, mPowerManager, nextBatch);
                        mTransfer.start();
                        return;
                    } else if (nextBatch.mDirection == BluetoothShare.DIRECTION_INBOUND
                            && mServerSession != null) {
                        // have to support pending inbound transfer
                        // if an outbound transfer and incoming socket happens together
                        if (V) Log.v(TAG, "Start pending inbound batch " + nextBatch.mId);
                        mServerTransfer = new BluetoothOppTransfer(this, mPowerManager, nextBatch,
                                                                   mServerSession);
                        mServerTransfer.start();
<<<<<<< HEAD
                        BluetoothOppShareInfo mPendingShare = nextBatch.getPendingShare();
                        if ((mPendingShare != null) && (mPendingShare.mConfirm ==
                                BluetoothShare.USER_CONFIRMATION_CONFIRMED)) {
                            mServerTransfer.setConfirmed();
=======
                        if (nextBatch.getPendingShare().mConfirm ==
                                BluetoothShare.USER_CONFIRMATION_CONFIRMED) {
                            mServerTransfer.confirmStatusChanged();
>>>>>>> 2ab3133a
                        }
                        return;
                    }
                }
            }
        }
    }

    private boolean needAction(int arrayPos) {
        BluetoothOppShareInfo info = mShares.get(arrayPos);
        if (BluetoothShare.isStatusCompleted(info.mStatus)) {
            return false;
        }
        return true;
    }

    private boolean visibleNotification(int arrayPos) {
        BluetoothOppShareInfo info = mShares.get(arrayPos);
        return info.hasCompletionNotification();
    }

    private boolean scanFile(Cursor cursor, int arrayPos) {
        BluetoothOppShareInfo info = mShares.get(arrayPos);
        synchronized (BluetoothOppService.this) {
            if (D) Log.d(TAG, "Scanning file " + info.mFilename);
            if (!mMediaScanInProgress) {
                mMediaScanInProgress = true;
                new MediaScannerNotifier(this, info, mHandler);
                return true;
            } else {
                return false;
            }
        }
    }

    private boolean shouldScanFile(int arrayPos) {
        BluetoothOppShareInfo info = mShares.get(arrayPos);
        return BluetoothShare.isStatusSuccess(info.mStatus)
                && info.mDirection == BluetoothShare.DIRECTION_INBOUND && !info.mMediaScanned &&
                info.mConfirm != BluetoothShare.USER_CONFIRMATION_HANDOVER_CONFIRMED;
    }

    // Run in a background thread at boot.
    private static void trimDatabase(ContentResolver contentResolver) {
        final String INVISIBLE = BluetoothShare.VISIBILITY + "=" +
                BluetoothShare.VISIBILITY_HIDDEN;

        // remove the invisible/complete/outbound shares
        final String WHERE_INVISIBLE_COMPLETE_OUTBOUND = BluetoothShare.DIRECTION + "="
                + BluetoothShare.DIRECTION_OUTBOUND + " AND " + BluetoothShare.STATUS + ">="
                + BluetoothShare.STATUS_SUCCESS + " AND " + INVISIBLE;
        int delNum = contentResolver.delete(BluetoothShare.CONTENT_URI,
                WHERE_INVISIBLE_COMPLETE_OUTBOUND, null);
        if (V) Log.v(TAG, "Deleted complete outbound shares, number =  " + delNum);

        // remove the invisible/finished/inbound/failed shares
        final String WHERE_INVISIBLE_COMPLETE_INBOUND_FAILED = BluetoothShare.DIRECTION + "="
                + BluetoothShare.DIRECTION_INBOUND + " AND " + BluetoothShare.STATUS + ">"
                + BluetoothShare.STATUS_SUCCESS + " AND " + INVISIBLE;
        delNum = contentResolver.delete(BluetoothShare.CONTENT_URI,
                WHERE_INVISIBLE_COMPLETE_INBOUND_FAILED, null);
        if (V) Log.v(TAG, "Deleted complete inbound failed shares, number = " + delNum);

        ContentValues updateValues;
        // Update interrupted outbound share status
        final String WHERE_OUTBOUND_INTERRUPTED_ON_POWER_OFF = BluetoothShare.DIRECTION + "="
                + BluetoothShare.DIRECTION_OUTBOUND + " AND " + BluetoothShare.STATUS + "="
                + BluetoothShare.STATUS_PENDING + " OR " + BluetoothShare.STATUS + "="
                + BluetoothShare.STATUS_RUNNING;

        Cursor cursorToUpdate = contentResolver.query(BluetoothShare.CONTENT_URI, null,
                    WHERE_OUTBOUND_INTERRUPTED_ON_POWER_OFF, null, null);
        if (cursorToUpdate != null) {
            for (cursorToUpdate.moveToFirst(); !cursorToUpdate.isAfterLast();
                    cursorToUpdate.moveToNext()) {
                updateValues = new ContentValues();
                updateValues.put(BluetoothShare.STATUS, BluetoothShare.STATUS_UNKNOWN_ERROR);
                int mId = cursorToUpdate.getInt(cursorToUpdate.getColumnIndexOrThrow(
                                    BluetoothShare._ID));
                Uri contentUri = Uri.parse(BluetoothShare.CONTENT_URI + "/" + mId);
                contentResolver.update(contentUri, updateValues, null, null);
            }
            if (V) Log.v(TAG, "Update interrupted outbound share status, number = "
                        + cursorToUpdate.getCount());
            cursorToUpdate.close();
            cursorToUpdate = null;
        }

        // Update unconfirmed interrupted inbound shares status
        final String WHERE_CONFIRMATION_PENDING_INBOUND = BluetoothShare.DIRECTION + "="
                + BluetoothShare.DIRECTION_INBOUND + " AND " + BluetoothShare.USER_CONFIRMATION
                + "=" + BluetoothShare.USER_CONFIRMATION_PENDING;

        cursorToUpdate = contentResolver.query(BluetoothShare.CONTENT_URI, null,
                    WHERE_CONFIRMATION_PENDING_INBOUND, null, null);

        if (cursorToUpdate != null) {
            if (cursorToUpdate.moveToFirst()) {
                updateValues = new ContentValues();
                updateValues.put(BluetoothShare.USER_CONFIRMATION,
                        BluetoothShare.USER_CONFIRMATION_DENIED);
                updateValues.put(BluetoothShare.STATUS, BluetoothShare.STATUS_UNKNOWN_ERROR);
                int mId = cursorToUpdate.getInt(cursorToUpdate.getColumnIndexOrThrow(
                                    BluetoothShare._ID));
                Uri contentUri = Uri.parse(BluetoothShare.CONTENT_URI + "/" + mId);
                contentResolver.update(contentUri, updateValues, null, null);
            }
            if (V) Log.v(TAG, "Update interrupted inbound share status, number = "
                        + cursorToUpdate.getCount());
            cursorToUpdate.close();
            cursorToUpdate = null;
        }

        final String WHERE_INBOUND_INTERRUPTED_ON_POWER_OFF = BluetoothShare.DIRECTION + "="
                + BluetoothShare.DIRECTION_INBOUND + " AND " + BluetoothShare.STATUS + "="
                + BluetoothShare.STATUS_RUNNING;

        Cursor cursorToFile = contentResolver.query(BluetoothShare.CONTENT_URI,
                                  new String[] { BluetoothShare._DATA },
                                  WHERE_INBOUND_INTERRUPTED_ON_POWER_OFF, null, null);

        // remove the share and the respective file which was interrupted by battery
        // removal in the local device
        if (cursorToFile != null) {
            if (cursorToFile.moveToFirst()) {
                String fileName = cursorToFile.getString(0);
                Log.v(TAG, "File to be deleted: " + fileName);
                File fileToDelete = new File(fileName);
                if (fileToDelete != null) fileToDelete.delete();
                delNum = contentResolver.delete(BluetoothShare.CONTENT_URI,
                             WHERE_INBOUND_INTERRUPTED_ON_POWER_OFF, null);
                if (V) Log.v(TAG, "Delete aborted inbound share, number = " + delNum);
            }
            cursorToFile.close();
            cursorToFile = null;
        }

        // Only keep the inbound and successful shares for LiverFolder use
        // Keep the latest 1000 to easy db query
        final String WHERE_INBOUND_SUCCESS = BluetoothShare.DIRECTION + "="
                + BluetoothShare.DIRECTION_INBOUND + " AND " + BluetoothShare.STATUS + "="
                + BluetoothShare.STATUS_SUCCESS + " AND " + INVISIBLE;
        Cursor cursor;
        try {
            cursor = contentResolver.query(BluetoothShare.CONTENT_URI, new String[] {
                        BluetoothShare._ID
                    }, WHERE_INBOUND_SUCCESS, null, BluetoothShare._ID); // sort by id
        } catch (SQLiteException e) {
            cursor = null;
            Log.e(TAG, "SQLite exception: " + e);
        }

        if (cursor == null) {
            return;
        }

        int recordNum = cursor.getCount();
        if (recordNum > Constants.MAX_RECORDS_IN_DATABASE) {
            int numToDelete = recordNum - Constants.MAX_RECORDS_IN_DATABASE;

            if (cursor.moveToPosition(numToDelete)) {
                int columnId;
                try {
                    columnId = cursor.getColumnIndexOrThrow(BluetoothShare._ID);
                } catch (IllegalArgumentException e) {
                    cursor.close();
                    cursor = null;
                    Log.e(TAG, "Invalid share ID");
                    return;
                }
                long id = cursor.getLong(columnId);
                delNum = contentResolver.delete(BluetoothShare.CONTENT_URI,
                        BluetoothShare._ID + " < " + id, null);
                if (V) Log.v(TAG, "Deleted old inbound success share: " + delNum);
            }
        }
        cursor.close();
        cursor = null;
    }

    private static class MediaScannerNotifier implements MediaScannerConnectionClient {

        private MediaScannerConnection mConnection;

        private BluetoothOppShareInfo mInfo;

        private Context mContext;

        private Handler mCallback;

        public MediaScannerNotifier(Context context, BluetoothOppShareInfo info, Handler handler) {
            mContext = context;
            mInfo = info;
            mCallback = handler;
            mConnection = new MediaScannerConnection(mContext, this);
            if (V) Log.v(TAG, "Connecting to MediaScannerConnection ");
            mConnection.connect();
        }

        public void onMediaScannerConnected() {
            if (V) Log.v(TAG, "MediaScannerConnection onMediaScannerConnected");
            mConnection.scanFile(mInfo.mFilename, mInfo.mMimetype);
        }

        public void onScanCompleted(String path, Uri uri) {
            try {
                if (V) {
                    Log.v(TAG, "MediaScannerConnection onScanCompleted");
                    Log.v(TAG, "MediaScannerConnection path is " + path);
                    Log.v(TAG, "MediaScannerConnection Uri is " + uri);
                }
                if (uri != null) {
                    Message msg = Message.obtain();
                    msg.setTarget(mCallback);
                    msg.what = MEDIA_SCANNED;
                    msg.arg1 = mInfo.mId;
                    msg.obj = uri;
                    msg.sendToTarget();
                } else {
                    Message msg = Message.obtain();
                    msg.setTarget(mCallback);
                    msg.what = MEDIA_SCANNED_FAILED;
                    msg.arg1 = mInfo.mId;
                    msg.sendToTarget();
                }
            } catch (Exception ex) {
                Log.v(TAG, "!!!MediaScannerConnection exception: " + ex);
            } finally {
                if (V) Log.v(TAG, "MediaScannerConnection disconnect");
                mConnection.disconnect();
            }
        }
    }
}<|MERGE_RESOLUTION|>--- conflicted
+++ resolved
@@ -1001,16 +1001,10 @@
                         mServerTransfer = new BluetoothOppTransfer(this, mPowerManager, nextBatch,
                                                                    mServerSession);
                         mServerTransfer.start();
-<<<<<<< HEAD
                         BluetoothOppShareInfo mPendingShare = nextBatch.getPendingShare();
                         if ((mPendingShare != null) && (mPendingShare.mConfirm ==
                                 BluetoothShare.USER_CONFIRMATION_CONFIRMED)) {
-                            mServerTransfer.setConfirmed();
-=======
-                        if (nextBatch.getPendingShare().mConfirm ==
-                                BluetoothShare.USER_CONFIRMATION_CONFIRMED) {
                             mServerTransfer.confirmStatusChanged();
->>>>>>> 2ab3133a
                         }
                         return;
                     }
