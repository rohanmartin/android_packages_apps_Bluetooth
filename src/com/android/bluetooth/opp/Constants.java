/*
 * Copyright (c) 2008-2009, Motorola, Inc.
 *
 * All rights reserved.
 *
 * Redistribution and use in source and binary forms, with or without
 * modification, are permitted provided that the following conditions are met:
 *
 * - Redistributions of source code must retain the above copyright notice,
 * this list of conditions and the following disclaimer.
 *
 * - Redistributions in binary form must reproduce the above copyright notice,
 * this list of conditions and the following disclaimer in the documentation
 * and/or other materials provided with the distribution.
 *
 * - Neither the name of the Motorola, Inc. nor the names of its contributors
 * may be used to endorse or promote products derived from this software
 * without specific prior written permission.
 *
 * THIS SOFTWARE IS PROVIDED BY THE COPYRIGHT HOLDERS AND CONTRIBUTORS "AS IS"
 * AND ANY EXPRESS OR IMPLIED WARRANTIES, INCLUDING, BUT NOT LIMITED TO, THE
 * IMPLIED WARRANTIES OF MERCHANTABILITY AND FITNESS FOR A PARTICULAR PURPOSE
 * ARE DISCLAIMED. IN NO EVENT SHALL THE COPYRIGHT HOLDER OR CONTRIBUTORS BE
 * LIABLE FOR ANY DIRECT, INDIRECT, INCIDENTAL, SPECIAL, EXEMPLARY, OR
 * CONSEQUENTIAL DAMAGES (INCLUDING, BUT NOT LIMITED TO, PROCUREMENT OF
 * SUBSTITUTE GOODS OR SERVICES; LOSS OF USE, DATA, OR PROFITS; OR BUSINESS
 * INTERRUPTION) HOWEVER CAUSED AND ON ANY THEORY OF LIABILITY, WHETHER IN
 * CONTRACT, STRICT LIABILITY, OR TORT (INCLUDING NEGLIGENCE OR OTHERWISE)
 * ARISING IN ANY WAY OUT OF THE USE OF THIS SOFTWARE, EVEN IF ADVISED OF THE
 * POSSIBILITY OF SUCH DAMAGE.
 */

package com.android.bluetooth.opp;

import java.io.IOException;
import java.util.regex.Pattern;

import javax.obex.HeaderSet;

import android.content.ContentValues;
import android.content.Context;
import android.content.Intent;
import android.net.Uri;
import android.util.Log;

/**
 * Bluetooth OPP internal constants definition
 */
public class Constants {
    /** Tag used for debugging/logging */
    public static final String TAG = "BluetoothOpp";

    /**
     * The intent that gets sent when the service must wake up for a retry Note:
     * only retry Outbound transfer
     */
    public static final String ACTION_RETRY = "android.btopp.intent.action.RETRY";

    /** the intent that gets sent when clicking a successful transfer */
    public static final String ACTION_OPEN = "android.btopp.intent.action.OPEN";

    /** the intent that gets sent when clicking outbound transfer notification */
    public static final String ACTION_OPEN_OUTBOUND_TRANSFER = "android.btopp.intent.action.OPEN_OUTBOUND";

    /** the intent that gets sent when clicking a inbound transfer notification */
    public static final String ACTION_OPEN_INBOUND_TRANSFER = "android.btopp.intent.action.OPEN_INBOUND";

    /** the intent that gets sent from the Settings app to show the received files */
    public static final String ACTION_OPEN_RECEIVED_FILES = "android.btopp.intent.action.OPEN_RECEIVED_FILES";

    /** the intent that whitelists a remote bluetooth device for auto-receive confirmation (NFC) */
    public static final String ACTION_WHITELIST_DEVICE = "android.btopp.intent.action.WHITELIST_DEVICE";

    /** the intent that can be sent by handover requesters to stop a BTOPP transfer */
    public static final String ACTION_STOP_HANDOVER = "android.btopp.intent.action.STOP_HANDOVER_TRANSFER";

    /** the intent extra to show all received files in the transfer history */
    public static final String EXTRA_SHOW_ALL_FILES = "android.btopp.intent.extra.SHOW_ALL";

    /** the intent that gets sent when clicking an incomplete/failed transfer */
    public static final String ACTION_LIST = "android.btopp.intent.action.LIST";

    /** the intent that is used for initiating a handover transfer */
    public static final String ACTION_HANDOVER_SEND =
            "android.btopp.intent.action.HANDOVER_SEND";

    /** the intent that is used for initiating a multi-uri handover transfer */
    public static final String ACTION_HANDOVER_SEND_MULTIPLE =
            "android.btopp.intent.action.HANDOVER_SEND_MULTIPLE";

    /** the intent that is used for indicating an incoming transfer*/
    public static final String ACTION_HANDOVER_STARTED =
            "android.btopp.intent.action.BT_OPP_HANDOVER_STARTED";

    /** intent action used to indicate the progress of a handover transfer */
    public static final String ACTION_BT_OPP_TRANSFER_PROGRESS =
            "android.btopp.intent.action.BT_OPP_TRANSFER_PROGRESS";

    /** intent action used to indicate the completion of a handover transfer */
    public static final String ACTION_BT_OPP_TRANSFER_DONE =
            "android.btopp.intent.action.BT_OPP_TRANSFER_DONE";

    /** intent extra used to indicate the success of a handover transfer */
    public static final String EXTRA_BT_OPP_TRANSFER_STATUS =
            "android.btopp.intent.extra.BT_OPP_TRANSFER_STATUS";

    /** intent extra used to indicate the address associated with the transfer */
    public static final String EXTRA_BT_OPP_ADDRESS =
            "android.btopp.intent.extra.BT_OPP_ADDRESS";

    public static final String EXTRA_BT_OPP_OBJECT_COUNT =
            "android.btopp.intent.extra.BT_OPP_OBJECT_COUNT";

    public static final int COUNT_HEADER_UNAVAILABLE = -1;
    public static final int HANDOVER_TRANSFER_STATUS_SUCCESS = 0;

    public static final int HANDOVER_TRANSFER_STATUS_FAILURE = 1;

    /** intent extra used to indicate the direction of a handover transfer */
    public static final String EXTRA_BT_OPP_TRANSFER_DIRECTION =
            "android.btopp.intent.extra.BT_OPP_TRANSFER_DIRECTION";

    public static final int DIRECTION_BLUETOOTH_INCOMING = 0;

    public static final int DIRECTION_BLUETOOTH_OUTGOING = 1;

    /** intent extra used to provide a unique ID for the transfer */
    public static final String EXTRA_BT_OPP_TRANSFER_ID =
            "android.btopp.intent.extra.BT_OPP_TRANSFER_ID";

    /** intent extra used to provide progress of the transfer */
    public static final String EXTRA_BT_OPP_TRANSFER_PROGRESS =
            "android.btopp.intent.extra.BT_OPP_TRANSFER_PROGRESS";

    /** intent extra used to provide the Uri where the data was stored
     * by the handover transfer */
    public static final String EXTRA_BT_OPP_TRANSFER_URI =
            "android.btopp.intent.extra.BT_OPP_TRANSFER_URI";

    /** intent extra used to provide the mime-type of the data in
     *  the handover transfer */
    public static final String EXTRA_BT_OPP_TRANSFER_MIMETYPE =
            "android.btopp.intent.extra.BT_OPP_TRANSFER_MIMETYPE";

    /** permission needed to be able to receive handover status requests */
    public static final String HANDOVER_STATUS_PERMISSION =
            "com.android.permission.HANDOVER_STATUS";

    /** intent extra that indicates this transfer is a handover from another
      * transport (NFC, WIFI)
      */
    public static final String EXTRA_CONNECTION_HANDOVER =
            "com.android.intent.extra.CONNECTION_HANDOVER";

    /**
     * the intent that gets sent when deleting the incoming file confirmation
     * notification
     */
    public static final String ACTION_HIDE = "android.btopp.intent.action.HIDE";

    /**
     * the intent that gets sent when deleting the notifications of outbound and
     * inbound completed transfer
     */
    public static final String ACTION_COMPLETE_HIDE = "android.btopp.intent.action.HIDE_COMPLETE";

    /**
     * the intent that gets sent when clicking a incoming file confirm
     * notification
     */
    public static final String ACTION_INCOMING_FILE_CONFIRM = "android.btopp.intent.action.CONFIRM";

    public static final String THIS_PACKAGE_NAME = "com.android.bluetooth";

    /**
     * The column that is used to remember whether the media scanner was invoked
     */
    public static final String MEDIA_SCANNED = "scanned";

    public static final int MEDIA_SCANNED_NOT_SCANNED = 0;

    public static final int MEDIA_SCANNED_SCANNED_OK = 1;

    public static final int MEDIA_SCANNED_SCANNED_FAILED = 2;

    /**
     * The MIME type(s) of we could share to other device.
     */
    /*
     * TODO: define correct type list
     */
    public static final String[] ACCEPTABLE_SHARE_OUTBOUND_TYPES = new String[] {
        "image/*", "text/x-vcard",
    };

    /**
     * The MIME type(s) of we could not share to other device. TODO: define
     * correct type list
     */
    public static final String[] UNACCEPTABLE_SHARE_OUTBOUND_TYPES = new String[] {
        "virus/*",
    };

    /**
     * The MIME type(s) of we could accept from other device.
     * This is in essence a "white list" of acceptable types.
     * Today, restricted to images, audio, video and certain text types.
     */
    public static final String[] ACCEPTABLE_SHARE_INBOUND_TYPES = new String[] {
        "*",
        "image/*",
        "video/*",
        "audio/*",
        "text/x-vcard",
        "text/plain",
        "text/html",
<<<<<<< HEAD
        "application/vnd.android.package-archive",
=======
        "text/comma-separated-values",
>>>>>>> 1cf3da1c
        "application/zip",
        "application/vnd.ms-excel",
        "application/vnd.openxmlformats-officedocument.spreadsheetml.sheet",
        "application/msword",
        "application/vnd.openxmlformats-officedocument.wordprocessingml.document",
        "application/vnd.ms-powerpoint",
        "application/pdf",
        "application/vnd.openxmlformats-officedocument.spreadsheetml.sheet",
        "application/vnd.openxmlformats-officedocument.wordprocessingml.document",
        "application/vnd.openxmlformats-officedocument.presentationml.presentation",
        "application/vnd.android.package-archive",
    };

    /**
     * The MIME type(s) of we could not accept from other device. TODO: define
     * correct type list
     */
    public static final String[] UNACCEPTABLE_SHARE_INBOUND_TYPES = new String[] {
        "text/x-vcalendar",
    };

    /** Where we store Bluetooth received files on the external storage */
    public static final String DEFAULT_STORE_SUBDIR = "/bluetooth";

    /**
     * Debug level logging
     */
    public static final boolean DEBUG = true;

    /**
     * Verbose level logging
     */
    public static final boolean VERBOSE = false;

    /** use TCP socket instead of Rfcomm Socket to develop */
    public static final boolean USE_TCP_DEBUG = false;

    /** use simple TCP server started from TestActivity */
    public static final boolean USE_TCP_SIMPLE_SERVER = false;

    /** Test TCP socket port */
    public static final int TCP_DEBUG_PORT = 6500;

    /** use emulator to debug */
    public static final boolean USE_EMULATOR_DEBUG = false;

    public static final int MAX_RECORDS_IN_DATABASE = 1000;

    public static final int BATCH_STATUS_PENDING = 0;

    public static final int BATCH_STATUS_RUNNING = 1;

    public static final int BATCH_STATUS_FINISHED = 2;

    public static final int BATCH_STATUS_FAILED = 3;

    public static final String BLUETOOTHOPP_NAME_PREFERENCE = "btopp_names";

    public static final String BLUETOOTHOPP_CHANNEL_PREFERENCE = "btopp_channels";

    public static String filename_SEQUENCE_SEPARATOR = "-";

    public static boolean ZERO_LENGTH_FILE = false;

    public static void updateShareStatus(Context context, int id, int status) {
        Uri contentUri = Uri.parse(BluetoothShare.CONTENT_URI + "/" + id);
        ContentValues updateValues = new ContentValues();
        updateValues.put(BluetoothShare.STATUS, status);
        context.getContentResolver().update(contentUri, updateValues, null, null);
        Constants.sendIntentIfCompleted(context, contentUri, status);
    }

    /*
     * This function should be called whenever transfer status change to
     * completed.
     */
    public static void sendIntentIfCompleted(Context context, Uri contentUri, int status) {
        if (BluetoothShare.isStatusCompleted(status)) {
            Intent intent = new Intent(BluetoothShare.TRANSFER_COMPLETED_ACTION);
            intent.setClassName(THIS_PACKAGE_NAME, BluetoothOppReceiver.class.getName());
            intent.setDataAndNormalize(contentUri);
            context.sendBroadcast(intent);
        }
    }

    public static boolean mimeTypeMatches(String mimeType, String[] matchAgainst) {
        for (String matchType : matchAgainst) {
            if (mimeTypeMatches(mimeType, matchType)) {
                return true;
            }
        }
        return false;
    }

    public static boolean mimeTypeMatches(String mimeType, String matchAgainst) {
        Pattern p = Pattern.compile(matchAgainst.replaceAll("\\*", "\\.\\*"),
                Pattern.CASE_INSENSITIVE);
        return p.matcher(mimeType).matches();
    }

    public static void logHeader(HeaderSet hs) {
        Log.v(TAG, "Dumping HeaderSet " + hs.toString());
        try {

            Log.v(TAG, "COUNT : " + hs.getHeader(HeaderSet.COUNT));
            Log.v(TAG, "NAME : " + hs.getHeader(HeaderSet.NAME));
            Log.v(TAG, "TYPE : " + hs.getHeader(HeaderSet.TYPE));
            Log.v(TAG, "LENGTH : " + hs.getHeader(HeaderSet.LENGTH));
            Log.v(TAG, "TIME_ISO_8601 : " + hs.getHeader(HeaderSet.TIME_ISO_8601));
            Log.v(TAG, "TIME_4_BYTE : " + hs.getHeader(HeaderSet.TIME_4_BYTE));
            Log.v(TAG, "DESCRIPTION : " + hs.getHeader(HeaderSet.DESCRIPTION));
            Log.v(TAG, "TARGET : " + hs.getHeader(HeaderSet.TARGET));
            Log.v(TAG, "HTTP : " + hs.getHeader(HeaderSet.HTTP));
            Log.v(TAG, "WHO : " + hs.getHeader(HeaderSet.WHO));
            Log.v(TAG, "OBJECT_CLASS : " + hs.getHeader(HeaderSet.OBJECT_CLASS));
            Log.v(TAG, "APPLICATION_PARAMETER : " + hs.getHeader(HeaderSet.APPLICATION_PARAMETER));
        } catch (IOException e) {
            Log.e(TAG, "dump HeaderSet error " + e);
        }
    }
}<|MERGE_RESOLUTION|>--- conflicted
+++ resolved
@@ -214,11 +214,8 @@
         "text/x-vcard",
         "text/plain",
         "text/html",
-<<<<<<< HEAD
         "application/vnd.android.package-archive",
-=======
         "text/comma-separated-values",
->>>>>>> 1cf3da1c
         "application/zip",
         "application/vnd.ms-excel",
         "application/vnd.openxmlformats-officedocument.spreadsheetml.sheet",
