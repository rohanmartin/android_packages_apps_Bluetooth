--- conflicted
+++ resolved
@@ -55,9 +55,7 @@
 import com.android.bluetooth.map.BluetoothMapUtils.TYPE;
 import com.google.android.mms.pdu.CharacterSets;
 import com.google.android.mms.pdu.PduHeaders;
-<<<<<<< HEAD
 import android.database.sqlite.SQLiteException;
-=======
 import com.android.bluetooth.map.BluetoothMapAppParams;
 
 import java.io.ByteArrayOutputStream;
@@ -72,7 +70,6 @@
 import java.util.ArrayList;
 import java.util.Arrays;
 import java.util.Date;
->>>>>>> 2ab3133a
 import java.util.List;
 import java.util.ArrayList;
 import java.util.*;
@@ -212,7 +209,6 @@
         }
     }
 
-<<<<<<< HEAD
     private void addSmsEntry() {
         if (D) Log.d(TAG, "*** Adding dummy sms ***");
 
@@ -320,16 +316,27 @@
         StringBuffer sb = new StringBuffer("");
         InputStream is = null;
 
-=======
+        try {
+            is = mResolver.openInputStream(uriAddress);
+
+            while ((ch = is.read()) != -1) {
+                sb.append((char)ch);
+            }
+            if (D) Log.d(TAG, sb.toString());
+
+        } catch (IOException e) {
+          // do nothing for now
+          e.printStackTrace();
+        }
+    }
+
     private static void close(Closeable c) {
->>>>>>> 2ab3133a
         try {
           if (c != null) c.close();
         } catch (IOException e) {
         }
     }
 
-<<<<<<< HEAD
     private void printMmsParts(long id) {
         final String[] projection = null;
         String selection = new String("mid=" + id);
@@ -403,17 +410,6 @@
             c.moveToPosition(-1);
             while (c.moveToNext()) {
                 printSms(c);
-=======
-    private void setProtected(BluetoothMapMessageListingElement e, Cursor c,
-            FilterInfo fi, BluetoothMapAppParams ap) {
-        if ((ap.getParameterMask() & MASK_PROTECTED) != 0) {
-            String protect = "no";
-            if (fi.mMsgType == FilterInfo.TYPE_EMAIL) {
-                int flagProtected = c.getInt(fi.mEmailColProtected);
-                if (flagProtected == 1) {
-                    protect = "yes";
-                }
->>>>>>> 2ab3133a
             }
             c.close();
         } else {
@@ -954,10 +950,6 @@
                 }
 
             }
-            if( name ==null) {
-               //set empty value
-               name = "";
-            }
             if (D) Log.d(TAG, "setSenderName: " + name);
             e.setSenderName(name);
         }
@@ -966,7 +958,6 @@
     private void setDateTime(BluetoothMapMessageListingElement e, Cursor c,
         FilterInfo fi, BluetoothMapAppParams ap) {
         if ((ap.getParameterMask() & MASK_DATETIME) != 0) {
-<<<<<<< HEAD
            long date = 0;
             int timeStamp = 0;
 
@@ -989,26 +980,6 @@
                 date =Long.valueOf(timestamp);
            }
            e.setDateTime(date);
-=======
-            long date = 0;
-            if (fi.mMsgType == FilterInfo.TYPE_SMS) {
-                date = c.getLong(fi.mSmsColDate);
-            } else if (fi.mMsgType == FilterInfo.TYPE_MMS) {
-                /* Use Mms.DATE for all messages. Although contract class states */
-                /* Mms.DATE_SENT are for outgoing messages. But that is not working. */
-                date = c.getLong(fi.mMmsColDate) * 1000L;
-
-                /* int msgBox = c.getInt(c.getColumnIndex(Mms.MESSAGE_BOX)); */
-                /* if (msgBox == Mms.MESSAGE_BOX_INBOX) { */
-                /*     date = c.getLong(c.getColumnIndex(Mms.DATE)) * 1000L; */
-                /* } else { */
-                /*     date = c.getLong(c.getColumnIndex(Mms.DATE_SENT)) * 1000L; */
-                /* } */
-            } else if (fi.mMsgType == FilterInfo.TYPE_EMAIL) {
-                date = c.getLong(fi.mEmailColDate);
-            }
-            e.setDateTime(date);
->>>>>>> 2ab3133a
         }
     }
 
@@ -1017,16 +988,11 @@
         String selection = new String("mid=" + id);
         String uriStr = String.format("content://mms/%d/part", id);
         Uri uriAddress = Uri.parse(uriStr);
-<<<<<<< HEAD
         Cursor c = mResolver.query(uriAddress, null, selection,
             null, null);
-=======
         // TODO: maybe use a projection with only "ct" and "text"
->>>>>>> 2ab3133a
-
-        Cursor c = mResolver.query(uriAddress, null, selection, null, null);
-        try {
-            while(c != null && c.moveToNext()) {
+        if (c != null && c.moveToFirst()) {
+            do {
                 String ct = c.getString(c.getColumnIndex("ct"));
                 if (ct.equals("text/plain")) {
                     text += c.getString(c.getColumnIndex("text"));
@@ -1054,9 +1020,10 @@
                 if (ct.equals("text/plain")) {
                     text += c.getString(c.getColumnIndex("text"));
                 }
-            }
-        } finally {
-            close(c);
+            } while(c.moveToNext());
+        }
+        if (c != null) {
+            c.close();
         }
         return text;
     }
@@ -1154,19 +1121,13 @@
 
         Cursor c = mResolver.query(uri, projection, selection, null, orderBy);
         try {
-            if (c != null && c.moveToFirst()) {
+            if (c != null && c.getCount() >= 1) {
+                c.moveToFirst();
                 name = c.getString(c.getColumnIndex(Contacts.DISPLAY_NAME));
             };
         } finally {
             close(c);
         }
-<<<<<<< HEAD
-
-        if (c != null) {
-            c.close();
-        }
-=======
->>>>>>> 2ab3133a
         return name;
     }
 
@@ -1176,19 +1137,13 @@
         Uri uriAddress = Uri.parse(uriStr);
         String addr = null;
 
-<<<<<<< HEAD
-        if (c != null && c.moveToFirst()) {
-            addr = c.getString(c.getColumnIndex("address"));
-=======
         Cursor c = r.query(uriAddress, null, selection, null, null);
         try {
             if (c != null && c.moveToFirst()) {
                 addr = c.getString(c.getColumnIndex(Mms.Addr.ADDRESS));
-                if (addr.equals(INSERT_ADDRES_TOKEN)) addr  = "";
             }
         } finally {
             close(c);
->>>>>>> 2ab3133a
         }
 
         return addr;
@@ -1596,20 +1551,8 @@
 
                 if (!c.isLast()) where += " OR ";
             }
-<<<<<<< HEAD
-            if (!c.isLast()) {
-                where += " OR ";
-            }
-            if (p != null) {
-                p.close();
-            }
-        }
-        if (c != null) {
-            c.close();
-=======
         } finally {
             close(c);
->>>>>>> 2ab3133a
         }
 
         if (str != null && str.length() > 0) {
@@ -2290,16 +2233,7 @@
             fi.msgType = FilterInfo.TYPE_EMAIL;
 
             String where = setWhereFilter(folder, fi, ap);
-            where+= " AND "+ Message.FLAG_LOADED_SELECTION;
-            where+= " order by timeStamp desc ";
-            //Fetch only maxListCount emails from  startOffset
-            if(ap.getMaxListCount() > 0 && ap.getMaxListCount() < 65536) {
-                where+=" LIMIT "+ap.getMaxListCount();
-            }
-            if(ap.getStartOffset() > 0 && ap.getStartOffset() < 65536) {
-                where+=" OFFSET "+ap.getStartOffset();
-            }
-            if (V) Log.d(TAG, "where clause is = " + where);
+            Log.d(TAG, "where clause is = " + where);
             try {
                 Cursor c = mResolver.query(uriEmail,
                 EMAIL_PROJECTION, where + " AND " + Message.FLAG_LOADED_SELECTION, null, "timeStamp desc");
@@ -2325,8 +2259,7 @@
 
         /* Enable this if post sorting and segmenting needed */
         bmList.sort();
-        //Handle OFFSET and MAXLISTCOUNT from DB query
-        //bmList.segment(ap.getMaxListCount(), ap.getStartOffset());
+        bmList.segment(ap.getMaxListCount(), ap.getStartOffset());
 
         return bmList;
     }
@@ -2407,159 +2340,35 @@
         /* Cache some info used throughout filtering */
         FilterInfo fi = new FilterInfo();
         setFilterInfo(fi);
-<<<<<<< HEAD
-
         if (smsSelected(fi, ap)) {
             fi.msgType = FilterInfo.TYPE_SMS;
             if(ap.getFilterPriority() != 1){ /*SMS cannot have high priority*/
                 String where = setWhereFilter(folder, fi, ap);
-                Cursor c =null;
-                //Fetch only maxListCount messages from  startOffset
-                if(ap.getStartOffset() > 0 && ap.getStartOffset() < 65536) {
-                    c = mResolver.query(Sms.CONTENT_URI,
-                        SMS_PROJECTION, where, null, "date DESC" + " limit " +
-                            ap.getMaxListCount()+" offset "+ ap.getStartOffset());
-                }else {
-                    c = mResolver.query(Sms.CONTENT_URI,
-                        SMS_PROJECTION, where, null, "date DESC" + " limit " +
-                            ap.getMaxListCount());
-                }
-                if (V) Log.d(TAG, "where clause is = " + where);
+
+                Cursor c = mResolver.query(Sms.CONTENT_URI,
+                    SMS_PROJECTION, where, null, "date DESC");
+
                 if (c != null) {
                     while (c.moveToNext()) {
                         if (matchAddresses(c, fi, ap)) {
                             printSms(c);
                             e = element(c, fi, ap);
-=======
-        Cursor smsCursor = null;
-        Cursor mmsCursor = null;
-        Cursor emailCursor = null;
-
-        try {
-            String limit = "";
-            int countNum = ap.getMaxListCount();
-            int offsetNum = ap.getStartOffset();
-            if(ap.getMaxListCount()>0){
-                limit=" LIMIT "+ (ap.getMaxListCount()+ap.getStartOffset());
-            }
-
-            if (smsSelected(fi, ap) && folderElement.hasSmsMmsContent()) {
-                if(ap.getFilterMessageType() == (BluetoothMapAppParams.FILTER_NO_EMAIL|
-                                                 BluetoothMapAppParams.FILTER_NO_MMS|
-                                                 BluetoothMapAppParams.FILTER_NO_SMS_GSM)||
-                   ap.getFilterMessageType() == (BluetoothMapAppParams.FILTER_NO_EMAIL|
-                                                 BluetoothMapAppParams.FILTER_NO_MMS|
-                                                 BluetoothMapAppParams.FILTER_NO_SMS_CDMA)){
-                    //set real limit and offset if only this type is used (only if offset/limit is used
-                    limit = " LIMIT " + ap.getMaxListCount()+" OFFSET "+ ap.getStartOffset();
-                    if(D) Log.d(TAG, "SMS Limit => "+limit);
-                    offsetNum = 0;
-                }
-                fi.mMsgType = FilterInfo.TYPE_SMS;
-                if(ap.getFilterPriority() != 1){ /*SMS cannot have high priority*/
-                    String where = setWhereFilter(folderElement, fi, ap);
-                    if(!where.isEmpty()) {
-                        if (D) Log.d(TAG, "msgType: " + fi.mMsgType);
-                        smsCursor = mResolver.query(Sms.CONTENT_URI,
-                                SMS_PROJECTION, where, null, Sms.DATE + " DESC" + limit);
-                        if (smsCursor != null) {
-                            BluetoothMapMessageListingElement e = null;
-                            // store column index so we dont have to look them up anymore (optimization)
-                            if(D) Log.d(TAG, "Found " + smsCursor.getCount() + " sms messages.");
-                            fi.setSmsColumns(smsCursor);
-                            while (smsCursor.moveToNext()) {
-                                if (matchAddresses(smsCursor, fi, ap)) {
-                                    e = element(smsCursor, fi, ap);
-                                    bmList.add(e);
-                                }
-                            }
+                            bmList.add(e);
                         }
                     }
-                }
-            }
-
-            if (mmsSelected(fi, ap) && folderElement.hasSmsMmsContent()) {
-                if(ap.getFilterMessageType() == (BluetoothMapAppParams.FILTER_NO_EMAIL|
-                                                 BluetoothMapAppParams.FILTER_NO_SMS_CDMA|
-                                                 BluetoothMapAppParams.FILTER_NO_SMS_GSM)){
-                    //set real limit and offset if only this type is used (only if offset/limit is used
-                    limit = " LIMIT " + ap.getMaxListCount()+" OFFSET "+ ap.getStartOffset();
-                    if(D) Log.d(TAG, "MMS Limit => "+limit);
-                    offsetNum = 0;
-                }
-                fi.mMsgType = FilterInfo.TYPE_MMS;
-                String where = setWhereFilter(folderElement, fi, ap);
-                if(!where.isEmpty()) {
-                    if (D) Log.d(TAG, "msgType: " + fi.mMsgType);
-                    mmsCursor = mResolver.query(Mms.CONTENT_URI,
-                            MMS_PROJECTION, where, null, Mms.DATE + " DESC" + limit);
-                    if (mmsCursor != null) {
-                        BluetoothMapMessageListingElement e = null;
-                        // store column index so we dont have to look them up anymore (optimization)
-                        fi.setMmsColumns(mmsCursor);
-                        int cnt = 0;
-                        if(D) Log.d(TAG, "Found " + mmsCursor.getCount() + " mms messages.");
-                        while (mmsCursor.moveToNext()) {
-                            if (matchAddresses(mmsCursor, fi, ap)) {
-                                e = element(mmsCursor, fi, ap);
-                                bmList.add(e);
-                            }
-                        }
-                    }
-                }
-            }
-
-            if (emailSelected(fi, ap) && folderElement.getEmailFolderId() != -1) {
-                if(ap.getFilterMessageType() == (BluetoothMapAppParams.FILTER_NO_MMS|
-                                                 BluetoothMapAppParams.FILTER_NO_SMS_CDMA|
-                                                 BluetoothMapAppParams.FILTER_NO_SMS_GSM)){
-                    //set real limit and offset if only this type is used (only if offset/limit is used
-                    limit = " LIMIT " + ap.getMaxListCount()+" OFFSET "+ ap.getStartOffset();
-                    if(D) Log.d(TAG, "Email Limit => "+limit);
-                    offsetNum = 0;
-                }
-                fi.mMsgType = FilterInfo.TYPE_EMAIL;
-                String where = setWhereFilter(folderElement, fi, ap);
-
-                if(!where.isEmpty()) {
-                    if (D) Log.d(TAG, "msgType: " + fi.mMsgType);
-                    Uri contentUri = Uri.parse(mBaseEmailUri + BluetoothMapContract.TABLE_MESSAGE);
-                    emailCursor = mResolver.query(contentUri, BluetoothMapContract.BT_MESSAGE_PROJECTION,
-                            where, null, BluetoothMapContract.MessageColumns.DATE + " DESC" + limit);
-                    if (emailCursor != null) {
-                        BluetoothMapMessageListingElement e = null;
-                        // store column index so we dont have to look them up anymore (optimization)
-                        fi.setEmailColumns(emailCursor);
-                        int cnt = 0;
-                        while (emailCursor.moveToNext()) {
-                            if(D) Log.d(TAG, "Found " + emailCursor.getCount() + " email messages.");
-                            e = element(emailCursor, fi, ap);
->>>>>>> 2ab3133a
-                            bmList.add(e);
-                        }
-                    //   emailCursor.close();
-                    }
                     c.close();
                 }
             }
-
-<<<<<<< HEAD
+        }
+
         if (mmsSelected(fi, ap)) {
             fi.msgType = FilterInfo.TYPE_MMS;
+
             String where = setWhereFilter(folder, fi, ap);
             where += " AND " + INTERESTED_MESSAGE_TYPE_CLAUSE;
-            Cursor c =null;
-            //Fetch only maxListCount messages from  startOffset
-            if(ap.getStartOffset() > 0 && ap.getStartOffset() < 65536) {
-                c = mResolver.query(Mms.CONTENT_URI,
-                    MMS_PROJECTION, where, null, "date DESC" + " limit " +
-                        ap.getMaxListCount()+" offset "+ ap.getStartOffset());
-            } else {
-                c = mResolver.query(Mms.CONTENT_URI,
-                    MMS_PROJECTION, where, null, "date DESC" + " limit " +
-                        ap.getMaxListCount());
-            }
-            if (V) Log.d(TAG, "where clause is = " + where);
+            Cursor c = mResolver.query(Mms.CONTENT_URI,
+                MMS_PROJECTION, where, null, "date DESC");
+
             if (c != null) {
                 int cnt = 0;
                 while (c.moveToNext()) {
@@ -2568,59 +2377,15 @@
                         e = element(c, fi, ap);
                         bmList.add(e);
                     }
-=======
-            /* Enable this if post sorting and segmenting needed */
-            bmList.sort();
-            bmList.segment(ap.getMaxListCount(), offsetNum);
-            List<BluetoothMapMessageListingElement> list = bmList.getList();
-            int listSize = list.size();
-            Cursor tmpCursor = null;
-            for (int x=0; x<listSize; x++){
-                BluetoothMapMessageListingElement ele = list.get(x);
-                if ((ele.getType().equals(TYPE.SMS_GSM)||ele.getType().equals(TYPE.SMS_CDMA)) && smsCursor != null){
-                    tmpCursor = smsCursor;
-                    fi.mMsgType = FilterInfo.TYPE_SMS;
-                } else if (ele.getType().equals(TYPE.MMS) && mmsCursor != null){
-                    tmpCursor = mmsCursor;
-                    fi.mMsgType = FilterInfo.TYPE_MMS;
-                } else if (ele.getType().equals(TYPE.EMAIL) && emailCursor != null){
-                    tmpCursor = emailCursor;
-                    fi.mMsgType = FilterInfo.TYPE_EMAIL;
-                }
-
-                if (tmpCursor != null && tmpCursor.moveToPosition(ele.getCursorIndex())) {
-                    setSenderAddressing(ele, tmpCursor, fi, ap);
-                    setSenderName(ele, tmpCursor, fi, ap);
-                    setRecipientAddressing(ele, tmpCursor, fi, ap);
-                    setRecipientName(ele, tmpCursor, fi, ap);
-                    setSubject(ele, tmpCursor, fi, ap);
-                    setSize(ele, tmpCursor, fi, ap);
-                    setReceptionStatus(ele, tmpCursor, fi, ap);
-                    setText(ele, tmpCursor, fi, ap);
-                    setAttachmentSize(ele, tmpCursor, fi, ap);
-                    setPriority(ele, tmpCursor, fi, ap);
-                    setSent(ele, tmpCursor, fi, ap);
-                    setProtected(ele, tmpCursor, fi, ap);
-                    setThreadId(ele, tmpCursor, fi, ap);
->>>>>>> 2ab3133a
                 }
                 c.close();
             }
-        } finally {
-            close(emailCursor);
-            close(smsCursor);
-            close(mmsCursor);
-        }
-<<<<<<< HEAD
+        }
+
         /* Enable this if post sorting and segmenting needed */
         bmList.sort();
-        //Handle OFFSET and MAXLISTCOUNT from DB query
-        //bmList.segment(ap.getMaxListCount(), ap.getStartOffset());
-
-=======
-
-        if (D) Log.d(TAG, "messagelisting end");
->>>>>>> 2ab3133a
+        bmList.segment(ap.getMaxListCount(), ap.getStartOffset());
+
         return bmList;
     }
 
@@ -2632,23 +2397,18 @@
         FilterInfo fi = new FilterInfo();
         setFilterInfo(fi);
 
-<<<<<<< HEAD
         if (smsSelected(fi, ap)) {
             fi.msgType = FilterInfo.TYPE_SMS;
             String where = setWhereFilter(folder, fi, ap);
-=======
-        if (smsSelected(fi, ap) && folderElement.hasSmsMmsContent()) {
-            fi.mMsgType = FilterInfo.TYPE_SMS;
-            String where = setWhereFilter(folderElement, fi, ap);
->>>>>>> 2ab3133a
             Cursor c = mResolver.query(Sms.CONTENT_URI,
                 SMS_PROJECTION, where, null, "date DESC");
 
-            if (c != null) cnt = c.getCount();
-            close(c);
-        }
-
-<<<<<<< HEAD
+            if (c != null) {
+               cnt = c.getCount();
+               c.close();
+            }
+        }
+
         if (mmsSelected(fi, ap)) {
             fi.msgType = FilterInfo.TYPE_MMS;
             String where = setWhereFilter(folder, fi, ap);
@@ -2662,29 +2422,6 @@
             }
         }
 
-=======
-        if (mmsSelected(fi, ap) && folderElement.hasSmsMmsContent()) {
-            fi.mMsgType = FilterInfo.TYPE_MMS;
-            String where = setWhereFilter(folderElement, fi, ap);
-            Cursor c = mResolver.query(Mms.CONTENT_URI,
-                    MMS_PROJECTION, where, null, Mms.DATE + " DESC");
-            if (c != null) cnt += c.getCount();
-            close(c);
-        }
-
-        if (emailSelected(fi, ap) && folderElement.getEmailFolderId() != -1) {
-            fi.mMsgType = FilterInfo.TYPE_EMAIL;
-            String where = setWhereFilter(folderElement, fi, ap);
-            if (!where.isEmpty()) {
-                Uri contentUri = Uri.parse(mBaseEmailUri + BluetoothMapContract.TABLE_MESSAGE);
-                Cursor c = mResolver.query(contentUri, BluetoothMapContract.BT_MESSAGE_PROJECTION,
-                        where, null, BluetoothMapContract.MessageColumns.DATE + " DESC");
-                if (c != null) cnt += c.getCount();
-                close(c);
-            }
-        }
-
->>>>>>> 2ab3133a
         if (D) Log.d(TAG, "msgListingSize: size = " + cnt);
         return cnt;
     }
@@ -2711,7 +2448,7 @@
                     SMS_PROJECTION, where, null, "date DESC");
 
             if (c != null) cnt += c.getCount();
-            close(c);
+            c.close();
         }
 
         if (mmsSelected(fi, ap)) {
@@ -2722,28 +2459,12 @@
             Cursor c = mResolver.query(Mms.CONTENT_URI,
                 MMS_PROJECTION, where, null, "date DESC");
 
-            if (c != null) cnt += c.getCount();
-            close(c);
-        }
-
-<<<<<<< HEAD
-=======
-
-        if (emailSelected(fi, ap) && folderElement.getEmailFolderId() != -1) {
-            fi.mMsgType = FilterInfo.TYPE_EMAIL;
-            String where = setWhereFilterFolderType(folderElement, fi);
-            if(!where.isEmpty()) {
-                where += " AND " + BluetoothMapContract.MessageColumns.FLAG_READ + "=0 ";
-                where += setWhereFilterPeriod(ap, fi);
-                Uri contentUri = Uri.parse(mBaseEmailUri + BluetoothMapContract.TABLE_MESSAGE);
-                Cursor c = mResolver.query(contentUri, BluetoothMapContract.BT_MESSAGE_PROJECTION,
-                        where, null, BluetoothMapContract.MessageColumns.DATE + " DESC");
-                if (c != null) cnt += c.getCount();
-                close(c);
-            }
-        }
-
->>>>>>> 2ab3133a
+            if (c != null) {
+               cnt += c.getCount();
+               c.close();
+            }
+        }
+
         if (D) Log.d(TAG, "msgListingHasUnread: numUnread = " + cnt);
         return (cnt>0)?true:false;
     }
@@ -2843,44 +2564,11 @@
         String orderBy = Contacts._ID + " ASC";
 
         // Get the contact _ID and name
-<<<<<<< HEAD
-        p = mResolver.query(uri, projection, selection, null, orderBy);
-        if (p != null && p.getCount() >= 1) {
-            p.moveToFirst();
-            contactId = p.getString(p.getColumnIndex(Contacts._ID));
-            contactName = p.getString(p.getColumnIndex(Contacts.DISPLAY_NAME));
-        }
-        if (p != null)
-            p.close();
-
-        // Add only original sender's contact number in VCARD.
-        phoneNumbers = new String[1];
-        phoneNumbers[0] = phone;
-        if(contactId != null)  {
-            // Do not fetch and add all the contacts in vcard to avoid IOT issues with carkits
-            /*
-            // Fetch all contact phone numbers
-            p = mResolver.query(ContactsContract.CommonDataKinds.Phone.CONTENT_URI, null,
-                ContactsContract.CommonDataKinds.Phone.CONTACT_ID + " = ?",
-                new String[]{contactId},
-                null);
-            if(p != null) {
-                int i = 0;
-                phoneNumbers = new String[p.getCount()];
-                while (p != null && p.moveToNext()) {
-                    String number = p.getString(
-                        p.getColumnIndex(ContactsContract.CommonDataKinds.Phone.NUMBER));
-                    phoneNumbers[i++] = number;
-                }
-                p.close();
-            }
-            */
-=======
         Cursor p = mResolver.query(uri, projection, selection, null, orderBy);
->>>>>>> 2ab3133a
 
         try {
-            if (p != null && p.moveToFirst()) {
+            if (p != null && p.getCount() >= 1) {
+                p.moveToFirst();
                 contactId = p.getString(p.getColumnIndex(Contacts._ID));
                 contactName = p.getString(p.getColumnIndex(Contacts.DISPLAY_NAME));
             }
@@ -2913,13 +2601,7 @@
         } finally {
             close(p);
         }
-<<<<<<< HEAD
         if(incoming == true)
-=======
-
-        if (incoming == true) {
-            if(V) Log.d(TAG, "Adding originator for phone:" + phone);
->>>>>>> 2ab3133a
             message.addOriginator(contactName, contactName, phoneNumbers, emailAddresses); // Use version 3.0 as we only have a formatted name
         else
             message.addRecipient(contactName, contactName, phoneNumbers, emailAddresses); // Use version 3.0 as we only have a formatted name
@@ -2940,13 +2622,7 @@
             throw new IllegalArgumentException("SMS handle not found");
         }
 
-<<<<<<< HEAD
-        if(c != null && c.moveToFirst())
-        {
-
-=======
         try {
->>>>>>> 2ab3133a
             if(V) Log.v(TAG,"c.count: " + c.getCount());
 
             if (tm.getPhoneType() == TelephonyManager.PHONE_TYPE_GSM) {
@@ -2998,7 +2674,6 @@
         String selection = new String("msg_id=" + id);
         String uriStr = String.format("content://mms/%d/addr", id);
         Uri uriAddress = Uri.parse(uriStr);
-<<<<<<< HEAD
         Cursor c = mResolver.query(
             uriAddress,
             projection,
@@ -3009,17 +2684,6 @@
             do {
                 String address = c.getString(c.getColumnIndex("address"));
                 Integer type = c.getInt(c.getColumnIndex("type"));
-=======
-        String contactName = null;
-
-        Cursor c = mResolver.query( uriAddress, projection, selection, null, null);
-        try {
-            while (c != null && c.moveToNext()) {
-                String address = c.getString(c.getColumnIndex(Mms.Addr.ADDRESS));
-                if(address.equals(INSERT_ADDRES_TOKEN))
-                    continue;
-                Integer type = c.getInt(c.getColumnIndex(Mms.Addr.TYPE));
->>>>>>> 2ab3133a
                 switch(type) {
                 case MMS_FROM:
                     setVCardFromPhoneNumber(message, address, true);
@@ -3039,14 +2703,8 @@
                 default:
                     break;
                 }
-<<<<<<< HEAD
             } while(c.moveToNext());
             c.close();
-=======
-            }
-        } finally {
-            close (c);
->>>>>>> 2ab3133a
         }
     }
 
@@ -3082,7 +2740,6 @@
             // do nothing for now
             Log.w(TAG,"Error reading part data",e);
         } finally {
-<<<<<<< HEAD
             try {
                 if (os !=null)
                     os.close();
@@ -3090,10 +2747,6 @@
                     is.close();
             } catch (IOException e) {
             }
-=======
-            close(os);
-            close(is);
->>>>>>> 2ab3133a
         }
         return retVal;
     }
@@ -3111,7 +2764,6 @@
         String selection = new String("mid=" + id);
         String uriStr = String.format("content://mms/%d/part", id);
         Uri uriAddress = Uri.parse(uriStr);
-<<<<<<< HEAD
         BluetoothMapbMessageMmsEmail.MimePart part;
         Cursor c = mResolver.query(
             uriAddress,
@@ -3121,13 +2773,6 @@
 
         if (c != null && c.moveToFirst()) {
             do {
-=======
-        BluetoothMapbMessageMms.MimePart part;
-        Cursor c = mResolver.query(uriAddress, projection, selection, null, null);
-
-        try {
-            while(c != null && c.moveToNext()) {
->>>>>>> 2ab3133a
                 Long partId = c.getLong(c.getColumnIndex(BaseColumns._ID));
                 String contentType = c.getString(c.getColumnIndex("ct"));
                 String name = c.getString(c.getColumnIndex("name"));
@@ -3173,7 +2818,6 @@
                     part.charsetName = null;
                 } catch (UnsupportedEncodingException e) {
                     Log.d(TAG,"extractMmsParts",e);
-<<<<<<< HEAD
                     part.data = null;
                     part.charsetName = null;
                 } finally {
@@ -3181,15 +2825,6 @@
                 part.fileName = filename;
             } while(c.moveToNext());
             c.close();
-=======
-                    part.mData = null;
-                    part.mCharsetName = null;
-                }
-                part.mFileName = filename;
-            }
-        } finally {
-            close(c);
->>>>>>> 2ab3133a
         }
 
         message.updateCharset();
@@ -3234,157 +2869,10 @@
 
             extractMmsParts(id, message);
             extractMmsAddresses(id, message);
-<<<<<<< HEAD
-
-            c.close();
-
-            return message.encode();
-        }
-        else if(c != null) {
-            c.close();
-=======
         } finally {
             close(c);
->>>>>>> 2ab3133a
         }
 
         return message.encode();
     }
-
-<<<<<<< HEAD
-=======
-    /**
-    *
-    * @param id the content provider id for the message to fetch.
-    * @param appParams The application parameter object received from the client.
-    * @return a byte[] containing the utf-8 encoded bMessage to send to the client.
-    * @throws UnsupportedEncodingException if UTF-8 is not supported,
-    * which is guaranteed to be supported on an android device
-    */
-   public byte[] getEmailMessage(long id, BluetoothMapAppParams appParams,
-           BluetoothMapFolderElement currentFolder) throws UnsupportedEncodingException {
-       // Log print out of application parameters set
-       if(D && appParams != null) {
-           Log.d(TAG,"TYPE_MESSAGE (GET): Attachment = " + appParams.getAttachment() +
-                   ", Charset = " + appParams.getCharset() +
-                   ", FractionRequest = " + appParams.getFractionRequest());
-       }
-
-       // Throw exception if requester NATIVE charset for Email
-       // Exception is caught by MapObexServer sendGetMessageResp
-       if (appParams.getCharset() == MAP_MESSAGE_CHARSET_NATIVE)
-           throw new IllegalArgumentException("EMAIL charset not UTF-8");
-
-       BluetoothMapbMessageEmail message = new BluetoothMapbMessageEmail();
-       Uri contentUri = Uri.parse(mBaseEmailUri + BluetoothMapContract.TABLE_MESSAGE);
-       Cursor c = mResolver.query(contentUri, BluetoothMapContract.BT_MESSAGE_PROJECTION, "_ID = " + id, null, null);
-       if (c != null && c.moveToFirst()) {
-           throw new IllegalArgumentException("EMAIL handle not found");
-       }
-
-       try {
-           BluetoothMapFolderElement folderElement;
-
-           // Handle fraction requests
-           int fractionRequest = appParams.getFractionRequest();
-           if (fractionRequest != BluetoothMapAppParams.INVALID_VALUE_PARAMETER) {
-               // Fraction requested
-               if(V) {
-                   String fractionStr = (fractionRequest == 0) ? "FIRST" : "NEXT";
-                   Log.v(TAG, "getEmailMessage - FractionRequest " + fractionStr
-                           +  " - send compete message" );
-               }
-               // Check if message is complete and if not - request message from server
-               if (c.getString(c.getColumnIndex(
-                       BluetoothMapContract.MessageColumns.RECEPTION_STATE)).equalsIgnoreCase(
-                               BluetoothMapContract.RECEPTION_STATE_COMPLETE) == false)  {
-                   // TODO: request message from server
-                   Log.w(TAG, "getEmailMessage - receptionState not COMPLETE -  Not Implemented!" );
-               }
-           }
-           // Set read status:
-           String read = c.getString(c.getColumnIndex(BluetoothMapContract.MessageColumns.FLAG_READ));
-           if (read != null && read.equalsIgnoreCase("1"))
-               message.setStatus(true);
-           else
-               message.setStatus(false);
-
-           // Set message type:
-           message.setType(TYPE.EMAIL);
-
-           // Set folder:
-           long folderId = c.getLong(c.getColumnIndex(BluetoothMapContract.MessageColumns.FOLDER_ID));
-           folderElement = currentFolder.getEmailFolderById(folderId);
-           message.setCompleteFolder(folderElement.getFullPath());
-
-           // Set recipient:
-           String nameEmail = c.getString(c.getColumnIndex(BluetoothMapContract.MessageColumns.TO_LIST));
-           Rfc822Token tokens[] = Rfc822Tokenizer.tokenize(nameEmail);
-           if (tokens.length != 0) {
-               if(D) Log.d(TAG, "Recipient count= " + tokens.length);
-               int i = 0;
-               while (i < tokens.length) {
-                   if(V) Log.d(TAG, "Recipient = " + tokens[i].toString());
-                   String[] emails = new String[1];
-                   emails[0] = tokens[i].getAddress();
-                   String name = tokens[i].getName();
-                   message.addRecipient(name, name, null, emails);
-                   i++;
-               }
-           }
-
-           // Set originator:
-           nameEmail = c.getString(c.getColumnIndex(BluetoothMapContract.MessageColumns.FROM_LIST));
-           tokens = Rfc822Tokenizer.tokenize(nameEmail);
-           if (tokens.length != 0) {
-               if(D) Log.d(TAG, "Originator count= " + tokens.length);
-               int i = 0;
-               while (i < tokens.length) {
-                   if(V) Log.d(TAG, "Originator = " + tokens[i].toString());
-                   String[] emails = new String[1];
-                   emails[0] = tokens[i].getAddress();
-                   String name = tokens[i].getName();
-                   message.addOriginator(name, name, null, emails);
-                   i++;
-               }
-           }
-
-           // Find out if we get attachments
-           String attStr = (appParams.getAttachment() == 0) ?  "/" +  BluetoothMapContract.FILE_MSG_NO_ATTACHMENTS : "";
-           Uri uri = Uri.parse(contentUri + "/" + id + attStr);
-
-           // Get email message body content
-           int count = 0;
-           FileInputStream is = null;
-           ParcelFileDescriptor fd = null;
-
-           try {
-               fd = mResolver.openFileDescriptor(uri, "r");
-               is = new FileInputStream(fd.getFileDescriptor());
-               StringBuilder email = new StringBuilder("");
-               byte[] buffer = new byte[1024];
-               while((count = is.read(buffer)) != -1) {
-                   // TODO: Handle breaks within a UTF8 character
-                   email.append(new String(buffer,0,count));
-                   if(V) Log.d(TAG, "Email part = " + new String(buffer,0,count) + " count=" + count);
-               }
-               // Set email message body:
-               message.setEmailBody(email.toString());
-           } catch (FileNotFoundException e) {
-               Log.w(TAG, e);
-           } catch (NullPointerException e) {
-               Log.w(TAG, e);
-           } catch (IOException e) {
-               Log.w(TAG, e);
-           } finally {
-               close(is);
-               close(fd);
-           }
-       } finally {
-           close(c);
-       }
-
-       return message.encode();
-   }
->>>>>>> 2ab3133a
 }