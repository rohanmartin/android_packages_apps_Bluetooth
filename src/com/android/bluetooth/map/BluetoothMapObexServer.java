--- conflicted
+++ resolved
@@ -137,7 +137,6 @@
     /**
      * Build the default minimal folder structure, as defined in the MAP specification.
      */
-<<<<<<< HEAD
     private void buildFolderStructureEmail(){
         mCurrentFolder = new BluetoothMapFolderElement("root", null); // This will be the root element
         BluetoothMapFolderElement tmpFolder;
@@ -147,7 +146,8 @@
         tmpFolder.addFolder("outbox");
         tmpFolder.addFolder("sent");
         tmpFolder.addFolder("drafts");
-=======
+    }
+
     private void addEmailFolders(BluetoothMapFolderElement parentFolder) throws RemoteException {
         // Select all parent folders
         BluetoothMapFolderElement newFolder;
@@ -166,7 +166,6 @@
         } finally {
             if (c != null) c.close();
         }
->>>>>>> 2ab3133a
     }
 
     @Override
