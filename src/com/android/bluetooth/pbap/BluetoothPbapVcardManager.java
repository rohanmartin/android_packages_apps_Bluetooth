--- conflicted
+++ resolved
@@ -350,12 +350,8 @@
                 int nameIndex = getDisplayNameColumnIndex();
                 for (contactCursor.moveToFirst(); !contactCursor.isAfterLast(); contactCursor
                         .moveToNext()) {
-<<<<<<< HEAD
                     String name = contactCursor.getString(nameIndex);
-=======
-                    String name = contactCursor.getString(CONTACTS_NAME_COLUMN_INDEX);
                     long id = contactCursor.getLong(CONTACTS_ID_COLUMN_INDEX);
->>>>>>> 6557c32f
                     if (TextUtils.isEmpty(name)) {
                         name = mContext.getString(android.R.string.unknownName);
                     }
@@ -441,6 +437,7 @@
     }
     public final ArrayList<String> getContactNamesByNumber(final String phoneNumber) {
         ArrayList<String> nameList = new ArrayList<String>();
+        ArrayList<String> tempNameList = new ArrayList<String>();
 
         Cursor contactCursor = null;
         Uri uri = null;
@@ -466,11 +463,7 @@
                         name = mContext.getString(android.R.string.unknownName);
                     }
                     if (V) Log.v(TAG, "got name " + name + " by number " + phoneNumber + " @" + id);
-<<<<<<< HEAD
-                    nameList.add(name);
-=======
                     tempNameList.add(name + "," + id);
->>>>>>> 6557c32f
                 }
             }
         } finally {
@@ -478,6 +471,13 @@
                 contactCursor.close();
             }
         }
+        int tempListSize = tempNameList.size();
+        for (int index = 0; index < tempListSize; index++) {
+            String object = tempNameList.get(index);
+            if (!nameList.contains(object))
+                nameList.add(object);
+        }
+
         return nameList;
     }
 
