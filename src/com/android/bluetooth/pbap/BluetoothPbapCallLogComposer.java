/*
 * Copyright (C) 2010 The Android Open Source Project
 *
 * Licensed under the Apache License, Version 2.0 (the "License"); you may not
 * use this file except in compliance with the License. You may obtain a copy of
 * the License at
 *
 * http://www.apache.org/licenses/LICENSE-2.0
 *
 * Unless required by applicable law or agreed to in writing, software
 * distributed under the License is distributed on an "AS IS" BASIS, WITHOUT
 * WARRANTIES OR CONDITIONS OF ANY KIND, either express or implied. See the
 * License for the specific language governing permissions and limitations under
 * the License.
 */
package com.android.bluetooth.pbap;

import com.android.bluetooth.R;

import android.content.ContentResolver;
import android.content.Context;
import android.database.Cursor;
import android.database.sqlite.SQLiteException;
import android.net.Uri;
import android.provider.CallLog;
import android.provider.CallLog.Calls;
import android.text.TextUtils;
import android.text.format.Time;
import android.util.Log;

import com.android.vcard.VCardBuilder;
import com.android.vcard.VCardConfig;
import com.android.vcard.VCardConstants;
import com.android.vcard.VCardUtils;

import java.util.Arrays;

/**
 * VCard composer especially for Call Log used in Bluetooth.
 */
public class BluetoothPbapCallLogComposer {
    private static final String TAG = "CallLogComposer";

    private static final String FAILURE_REASON_FAILED_TO_GET_DATABASE_INFO =
        "Failed to get database information";

    private static final String FAILURE_REASON_NO_ENTRY =
        "There's no exportable in the database";

    private static final String FAILURE_REASON_NOT_INITIALIZED =
        "The vCard composer object is not correctly initialized";

    /** Should be visible only from developers... (no need to translate, hopefully) */
    private static final String FAILURE_REASON_UNSUPPORTED_URI =
        "The Uri vCard composer received is not supported by the composer.";

    private static final String NO_ERROR = "No error";

    /** The projection to use when querying the call log table */
    private static final String[] sCallLogProjection = new String[] {
            Calls.NUMBER, Calls.DATE, Calls.TYPE, Calls.CACHED_NAME, Calls.CACHED_NUMBER_TYPE,
            Calls.CACHED_NUMBER_LABEL
    };
    private static final int NUMBER_COLUMN_INDEX = 0;
    private static final int DATE_COLUMN_INDEX = 1;
    private static final int CALL_TYPE_COLUMN_INDEX = 2;
    private static final int CALLER_NAME_COLUMN_INDEX = 3;
    private static final int CALLER_NUMBERTYPE_COLUMN_INDEX = 4;
    private static final int CALLER_NUMBERLABEL_COLUMN_INDEX = 5;

    // Property for call log entry
    private static final String VCARD_PROPERTY_X_TIMESTAMP = "X-IRMC-CALL-DATETIME";
    private static final String VCARD_PROPERTY_CALLTYPE_INCOMING = "RECEIVED";
    private static final String VCARD_PROPERTY_CALLTYPE_OUTGOING = "DIALED";
    private static final String VCARD_PROPERTY_CALLTYPE_MISSED = "MISSED";

    private static final String FLAG_TIMEZONE_UTC = "Z";

    private final Context mContext;
    private ContentResolver mContentResolver;
    private Cursor mCursor;

    private boolean mTerminateIsCalled;

    private String mErrorReason = NO_ERROR;

    public BluetoothPbapCallLogComposer(final Context context) {
        mContext = context;
        mContentResolver = context.getContentResolver();
    }

    public boolean init(final Uri contentUri, final String selection,
            final String[] selectionArgs, final String sortOrder) {
        final String[] projection;
        if (CallLog.Calls.CONTENT_URI.equals(contentUri)) {
            projection = sCallLogProjection;
        } else {
            mErrorReason = FAILURE_REASON_UNSUPPORTED_URI;
            return false;
        }

        mCursor = mContentResolver.query(
                contentUri, projection, selection, selectionArgs, sortOrder);

        if (mCursor == null) {
            mErrorReason = FAILURE_REASON_FAILED_TO_GET_DATABASE_INFO;
            return false;
        }

        if (mCursor.getCount() == 0 || !mCursor.moveToFirst()) {
            try {
                mCursor.close();
            } catch (SQLiteException e) {
                Log.e(TAG, "SQLiteException on Cursor#close(): " + e.getMessage());
            } finally {
                mErrorReason = FAILURE_REASON_NO_ENTRY;
                mCursor = null;
            }
            return false;
        }

        return true;
    }

<<<<<<< HEAD
    public String createOneEntry() {
=======
    public void addHandler(OneEntryHandler handler) {
        if (handler != null) {
            mHandlerList.add(handler);
        }
    }

    public boolean createOneEntry(boolean vcardVer21) {
>>>>>>> a2f16c01
        if (mCursor == null || mCursor.isAfterLast()) {
            mErrorReason = FAILURE_REASON_NOT_INITIALIZED;
            return null;
        }
        try {
<<<<<<< HEAD
            return createOneCallLogEntryInternal();
=======
            vcard = createOneCallLogEntryInternal(vcardVer21);
        } catch (OutOfMemoryError error) {
            Log.e(TAG, "OutOfMemoryError occured. Ignore the entry");
            System.gc();
            return true;
>>>>>>> a2f16c01
        } finally {
            mCursor.moveToNext();
        }
    }

    private String createOneCallLogEntryInternal(boolean vcardVer21) {
        final int vcardType = (vcardVer21 ? VCardConfig.VCARD_TYPE_V21_GENERIC :
                VCardConfig.VCARD_TYPE_V30_GENERIC) |
                VCardConfig.FLAG_REFRAIN_PHONE_NUMBER_FORMATTING;
        final VCardBuilder builder = new VCardBuilder(vcardType);
        String name = mCursor.getString(CALLER_NAME_COLUMN_INDEX);
        if (TextUtils.isEmpty(name)) {
            name = mCursor.getString(NUMBER_COLUMN_INDEX);
        }
        final boolean needCharset = !(VCardUtils.containsOnlyPrintableAscii(name));
        builder.appendLine(VCardConstants.PROPERTY_FN, name, needCharset, false);
        builder.appendLine(VCardConstants.PROPERTY_N, name, needCharset, false);

        String number = mCursor.getString(NUMBER_COLUMN_INDEX);
        if (number.equals("-1")) {
            number = mContext.getString(R.string.unknownNumber);
        }
        final int type = mCursor.getInt(CALLER_NUMBERTYPE_COLUMN_INDEX);
        String label = mCursor.getString(CALLER_NUMBERLABEL_COLUMN_INDEX);
        if (TextUtils.isEmpty(label)) {
            label = Integer.toString(type);
        }
        builder.appendTelLine(type, label, number, false);
        tryAppendCallHistoryTimeStampField(builder);

        return builder.toString();
    }

    /**
     * This static function is to compose vCard for phone own number
     */
    public String composeVCardForPhoneOwnNumber(int phonetype, String phoneName,
            String phoneNumber, boolean vcardVer21) {
        final int vcardType = (vcardVer21 ?
                VCardConfig.VCARD_TYPE_V21_GENERIC :
                    VCardConfig.VCARD_TYPE_V30_GENERIC) |
                VCardConfig.FLAG_REFRAIN_PHONE_NUMBER_FORMATTING;
        final VCardBuilder builder = new VCardBuilder(vcardType);
        boolean needCharset = false;
        if (!(VCardUtils.containsOnlyPrintableAscii(phoneName))) {
            needCharset = true;
        }
        builder.appendLine(VCardConstants.PROPERTY_FN, phoneName, needCharset, false);
        builder.appendLine(VCardConstants.PROPERTY_N, phoneName, needCharset, false);

        if (!TextUtils.isEmpty(phoneNumber)) {
            String label = Integer.toString(phonetype);
            builder.appendTelLine(phonetype, label, phoneNumber, false);
        }

        return builder.toString();
    }

    /**
     * Format according to RFC 2445 DATETIME type.
     * The format is: ("%Y%m%dT%H%M%SZ").
     */
    private final String toRfc2455Format(final long millSecs) {
        Time startDate = new Time();
        startDate.set(millSecs);
        String date = startDate.format2445();
        return date + FLAG_TIMEZONE_UTC;
    }

    /**
     * Try to append the property line for a call history time stamp field if possible.
     * Do nothing if the call log type gotton from the database is invalid.
     */
    private void tryAppendCallHistoryTimeStampField(final VCardBuilder builder) {
        // Extension for call history as defined in
        // in the Specification for Ic Mobile Communcation - ver 1.1,
        // Oct 2000. This is used to send the details of the call
        // history - missed, incoming, outgoing along with date and time
        // to the requesting device (For example, transferring phone book
        // when connected over bluetooth)
        //
        // e.g. "X-IRMC-CALL-DATETIME;MISSED:20050320T100000Z"
        final int callLogType = mCursor.getInt(CALL_TYPE_COLUMN_INDEX);
        final String callLogTypeStr;
        switch (callLogType) {
            case Calls.INCOMING_TYPE: {
                callLogTypeStr = VCARD_PROPERTY_CALLTYPE_INCOMING;
                break;
            }
            case Calls.OUTGOING_TYPE: {
                callLogTypeStr = VCARD_PROPERTY_CALLTYPE_OUTGOING;
                break;
            }
            case Calls.MISSED_TYPE: {
                callLogTypeStr = VCARD_PROPERTY_CALLTYPE_MISSED;
                break;
            }
            default: {
                Log.w(TAG, "Call log type not correct.");
                return;
            }
        }

        final long dateAsLong = mCursor.getLong(DATE_COLUMN_INDEX);
        builder.appendLine(VCARD_PROPERTY_X_TIMESTAMP,
                Arrays.asList(callLogTypeStr), toRfc2455Format(dateAsLong));
    }

    public void terminate() {
        if (mCursor != null) {
            try {
                mCursor.close();
            } catch (SQLiteException e) {
                Log.e(TAG, "SQLiteException on Cursor#close(): " + e.getMessage());
            }
            mCursor = null;
        }

        mTerminateIsCalled = true;
    }

    @Override
    public void finalize() {
        if (!mTerminateIsCalled) {
            terminate();
        }
    }

    public int getCount() {
        if (mCursor == null) {
            return 0;
        }
        return mCursor.getCount();
    }

    public boolean isAfterLast() {
        if (mCursor == null) {
            return false;
        }
        return mCursor.isAfterLast();
    }

    public String getErrorReason() {
        return mErrorReason;
    }
}<|MERGE_RESOLUTION|>--- conflicted
+++ resolved
@@ -122,31 +122,13 @@
         return true;
     }
 
-<<<<<<< HEAD
-    public String createOneEntry() {
-=======
-    public void addHandler(OneEntryHandler handler) {
-        if (handler != null) {
-            mHandlerList.add(handler);
-        }
-    }
-
-    public boolean createOneEntry(boolean vcardVer21) {
->>>>>>> a2f16c01
+    public String createOneEntry(boolean vcardVer21) {
         if (mCursor == null || mCursor.isAfterLast()) {
             mErrorReason = FAILURE_REASON_NOT_INITIALIZED;
             return null;
         }
         try {
-<<<<<<< HEAD
-            return createOneCallLogEntryInternal();
-=======
-            vcard = createOneCallLogEntryInternal(vcardVer21);
-        } catch (OutOfMemoryError error) {
-            Log.e(TAG, "OutOfMemoryError occured. Ignore the entry");
-            System.gc();
-            return true;
->>>>>>> a2f16c01
+            return createOneCallLogEntryInternal(vcardVer21);
         } finally {
             mCursor.moveToNext();
         }
